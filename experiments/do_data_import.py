--- conflicted
+++ resolved
@@ -5,7 +5,6 @@
 )
 
 tokens = [
-<<<<<<< HEAD
     #"AAVE",
     #"ADA",
     #"ATOM",
@@ -27,29 +26,6 @@
     #"XMR",
     #"XRP",
     "USDC",
-=======
-    # "AAVE",
-    # "ADA",
-    # "ATOM",
-    # "AVAX",
-    # "BAT",
-    # "BNB",
-    # "BTC",
-    # "DOGE",
-    # "EOS",
-    # "ETH",
-    # "LINK",
-    # "LTC",
-    # "MATIC",
-    # "QTUM",
-    # "SOL",
-    # "TRX",
-    # "UNI",
-    # "XLM",
-    # "XMR",
-    # "XRP",
-    "DAI",
->>>>>>> 52179e04
 ]
 
 
@@ -110,4 +86,6 @@
 
 
 for token in tokens:
+    process_token(token)
+
     process_token(token)