--- conflicted
+++ resolved
@@ -5,10 +5,7 @@
 )
 import debug
 tokens = [
-<<<<<<< HEAD
-    "ARB"
-=======
->>>>>>> 58450ccc
+    "ARB",
     "AAVE",
     "ADA",
     "ATOM",
@@ -42,12 +39,8 @@
     "FRAX",
     "INJ",
     "LDO",
-<<<<<<< HEAD
-    "PAXG"
-=======
     "PAXG",
     "SHIB",
->>>>>>> 58450ccc
 ]
 
 
