--- conflicted
+++ resolved
@@ -6,18 +6,6 @@
 
 # Default fingerprint used as base for all pools
 DEFAULT_FINGERPRINT = {
-<<<<<<< HEAD
-    "startDateString": "2021-01-01 00:00:00",
-    "endDateString": "2024-06-01 00:00:00",
-    "endTestDateString": "2024-11-30 00:00:00",
-    "chunk_period": 1440,
-    "weight_interpolation_period": 1440,
-    "fees": 0.0,
-    "gas_cost": 0.0,
-    "use_alt_lamb": False,
-    "optimisation_settings": {
-        "method": "gradient_descent",
-=======
     "startDateString": "2024-01-01 00:00:00",
     "endDateString": "2025-01-01 00:00:00",
     "endTestDateString": "2025-12-06 00:00:00",
@@ -31,7 +19,6 @@
         "batch_size": 8, # Batch size
         "n_iterations": 1000, # Number of iterations
         "n_parameter_sets": 4, # Number of parameter sets to train in parallel
->>>>>>> cc335b11
     },
 }
 
