--- conflicted
+++ resolved
@@ -107,12 +107,8 @@
     Parameters
     ----------
     raw_trades : pandas df
-<<<<<<< HEAD
-        Raw trades, where each trade is a row containing unix, token_in (str), token_out (str), amount_in).
-=======
         Raw trades, where each trade is a row containing unix_timestamp, 
         token_in (str), token_out (str), amount_in).
->>>>>>> 15d6ec81
     start_time : str
         The start date time in format "%Y-%m-%d %H:%M:%S".
     end_time : str
@@ -173,11 +169,7 @@
     Parameters
     ----------
     raw_inputs : pandas.DataFrame
-<<<<<<< HEAD
-        Raw fee-like data, where each row contains unix and the fee-like
-=======
         Raw fee-like data, where each row contains unix_timestamp and the fee-like
->>>>>>> 15d6ec81
         amount with given column name
     start_time : str
         The start date time in format "%Y-%m-%d %H:%M:%S"
@@ -225,10 +217,6 @@
     else:
         raise NotImplementedError
     if len(names) == 1:
-<<<<<<< HEAD
         return np.array(full_index_df, dtype=np.float64)[:,0]
-=======
-        return np.array(full_index_df)[:, 0]
->>>>>>> 15d6ec81
     else:
         return np.array(full_index_df, dtype=np.float64)