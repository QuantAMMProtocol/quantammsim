--- conflicted
+++ resolved
@@ -81,8 +81,6 @@
     return -annualized_return / annualized_var
 
 
-<<<<<<< HEAD
-=======
 def _calculate_rovar(value_over_time, percentile=5.0, duration=24 * 60):
     # Drop any incomplete chunks at the end by truncating to multiple of duration
     n_complete_chunks = (len(value_over_time) // duration) * duration
@@ -244,7 +242,6 @@
     return -jnp.mean(ulcer_indices)
 
 
->>>>>>> 3a37c331
 @partial(jit, static_argnums=(0,))
 def _calculate_return_value(
     return_val, reserves, local_prices, value_over_time, initial_reserves=None
