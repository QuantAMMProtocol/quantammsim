--- conflicted
+++ resolved
@@ -460,13 +460,8 @@
             if step % iterations_per_print == 0:
                 if verbose:
                     print(step, "Objective: ", objective_value)
-<<<<<<< HEAD
-                    print(step, "train_objective", train_objective)
-                    #print(step, "test_objective", test_objective)
-=======
                     print(step, "train (returns over hodl)", train_objective)
                     print(step, "test (returns over hodl)", test_objective)
->>>>>>> ad4a3410
                     print(step, "local_learning_rate", local_learning_rate)
                 save_multi_params(
                     deepcopy(run_fingerprint),
