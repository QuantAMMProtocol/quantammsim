import numpy as np
from copy import deepcopy

from itertools import product
from tqdm import tqdm
import math


from jax.tree_util import Partial
from jax import jit, vmap
from jax import random

from quantammsim.utils.data_processing.historic_data_utils import (
    get_data_dict,
)

from quantammsim.core_simulator.forward_pass import (
    forward_pass,
    forward_pass_nograd,
    _calculate_return_value,
)
from quantammsim.core_simulator.windowing_utils import (
    get_indices
)

from quantammsim.training.backpropagation import (
    update_from_partial_training_step_factory
)
from quantammsim.core_simulator.param_utils import (
    recursive_default_set,
    check_run_fingerprint,
)

from quantammsim.core_simulator.result_exporter import (
    save_multi_params,
)

from quantammsim.runners.jax_runner_utils import (
    nan_rollback,
    Hashabledict,
    get_trades_and_fees,
    get_unique_tokens,
    OptunaManager,
    generate_evaluation_points,
)

from quantammsim.pools.creator import create_pool

from quantammsim.runners.default_run_fingerprint import run_fingerprint_defaults
import jax.numpy as jnp


def train_on_historic_data(
    run_fingerprint,
    root=None,
    iterations_per_print=1,
    force_init=False,
    price_data=None,
    verbose=True,
):
    """
    Train a model on historical price data using JAX.

    This function trains a model on historical price data using JAX for optimization. 
    It supports various hyperparameters and training configurations specified in the run_fingerprint.

    Parameters:
    -----------
    run_fingerprint : dict
        A dictionary containing all the configuration settings for the training run.
    root : str, optional
        The root directory for data and output files.
    iterations_per_print : int, optional
        The number of iterations between progress prints (default is 1).
    force_init : bool, optional
        If True, force reinitialization of parameters (default is False).
    price_data : array-like, optional
        The historical price data to train on. If None, data will be loaded from a file.
    verbose : bool, optional
        If True, print detailed progress information (default is True).

    Returns:
    --------
    None

    Notes:
    ------
    This function performs the following steps:
    1. Initializes or loads model parameters
    2. Prepares the training and test data
    3. Sets up the optimization process (SGD or Adam)
    4. Iteratively trains the model, updating parameters and learning rate
    5. Periodically saves the model state and prints progress
    6. Optionally returns the final model state and performance metrics

    The function uses JAX for efficient computation and supports various advanced features
    such as custom fee structures and different training data configurations.
    """

    recursive_default_set(run_fingerprint, run_fingerprint_defaults)
    check_run_fingerprint(run_fingerprint)
    if verbose:
        print("Run Fingerprint: ", run_fingerprint)
    rule = run_fingerprint["rule"]
    chunk_period = run_fingerprint["chunk_period"]
    weight_interpolation_period = run_fingerprint["weight_interpolation_period"]
    use_alt_lamb = run_fingerprint["use_alt_lamb"]
    use_pre_exp_scaling = run_fingerprint["use_pre_exp_scaling"]
    fees = run_fingerprint["fees"]
    arb_fees = run_fingerprint["arb_fees"]
    gas_cost = run_fingerprint["gas_cost"]
    n_parameter_sets = run_fingerprint["optimisation_settings"]["n_parameter_sets"]
    weight_interpolation_method = run_fingerprint["weight_interpolation_method"]
    arb_frequency = run_fingerprint["arb_frequency"]
    random_key = random.key(
        run_fingerprint["optimisation_settings"]["initial_random_key"]
    )

    inital_params = {
        "initial_memory_length": run_fingerprint["initial_memory_length"],
        "initial_memory_length_delta": run_fingerprint["initial_memory_length_delta"],
        "initial_k_per_day": run_fingerprint["initial_k_per_day"],
        "initial_weights_logits": run_fingerprint["initial_weights_logits"],
        "initial_log_amplitude": run_fingerprint["initial_log_amplitude"],
        "initial_raw_width": run_fingerprint["initial_raw_width"],
        "initial_raw_exponents": run_fingerprint["initial_raw_exponents"],
        "initial_pre_exp_scaling": run_fingerprint["maximum_change"],
    }

    unique_tokens = get_unique_tokens(run_fingerprint)
    n_tokens = len(unique_tokens)
    n_assets = n_tokens

    # all_sig_variations = np.array(list(product([1, 0, -1], repeat=n_assets)))
    # all_sig_variations = all_sig_variations[(all_sig_variations != 0).sum(-1) > 1]
    # all_sig_variations = all_sig_variations[np.any(all_sig_variations == 1, -1)]
    # all_sig_variations = all_sig_variations[np.any(all_sig_variations == -1, -1)]
    # all_sig_variations = tuple(map(tuple, all_sig_variations))

    all_sig_variations = np.array(list(product([1, 0, -1], repeat=n_assets)))
    # Keep only variations with exactly one +1 and one -1
    all_sig_variations = all_sig_variations[(all_sig_variations == 1).sum(-1) == 1]
    all_sig_variations = all_sig_variations[(all_sig_variations == -1).sum(-1) == 1]
    all_sig_variations = tuple(map(tuple, all_sig_variations))

    np.random.seed(0)

    max_memory_days = 365.0

    if price_data is None:
        if verbose:
            print("loading data")
    data_dict = get_data_dict(
        unique_tokens,
        run_fingerprint,
        data_kind=run_fingerprint["optimisation_settings"]["training_data_kind"],
        root=root,
        max_memory_days=max_memory_days,
        start_date_string=run_fingerprint["startDateString"],
        end_time_string=run_fingerprint["endDateString"],
        start_time_test_string=run_fingerprint["endDateString"],
        end_time_test_string=run_fingerprint["endTestDateString"],
        max_mc_version=run_fingerprint["optimisation_settings"]["max_mc_version"],
        price_data=price_data,
    )

    if verbose:
        print("max_memory_days: ", max_memory_days)

    bout_length_window = data_dict["bout_length"] - run_fingerprint["bout_offset"]

    assert bout_length_window > 0

    # params, loaded = load_or_init(
    #     run_fingerprint,
    #     inital_params,
    #     n_tokens,
    #     n_subsidary_rules,
    #     chunk_period=chunk_period,
    #     force_init=force_init,
    #     load_method="last",
    #     n_parameter_sets=n_parameter_sets,
    # )

    # Create pool
    pool = create_pool(rule)

    # pool must be trainable
    assert pool.is_trainable(), "The selected pool must be trainable for this operation"
    params = pool.init_parameters(
        inital_params, run_fingerprint, n_tokens, n_parameter_sets
    )
    loaded = False

    if verbose:
        print("Using Loaded Params?: ", loaded)

    if loaded:
        offset = params["step"] + 1
        if verbose:
            print("loaded params ", params)
            print("starting at step ", offset)
        best_train_objective = np.array(params["objective"])
        params.pop("step")
        params.pop("test_objective")
        params.pop("train_objective")
        params.pop("hessian_trace")
        local_learning_rate = np.array(params["local_learning_rate"])
        params.pop("local_learning_rate")
        iterations_since_improvement = np.array(params["iterations_since_improvement"])
        params.pop("iterations_since_improvement")
    else:
        offset = 0

    params_in_axes_dict = pool.make_vmap_in_axes(params)
    base_static_dict = {
        "chunk_period": chunk_period,
        "bout_length": bout_length_window,
        "n_assets": n_assets,
        "maximum_change": run_fingerprint["maximum_change"],
        "weight_interpolation_period": weight_interpolation_period,
        "return_val": run_fingerprint["return_val"],
        "rule": run_fingerprint["rule"],
        "initial_pool_value": run_fingerprint["initial_pool_value"],
        "fees": fees,
        "arb_fees": arb_fees,
        "gas_cost": gas_cost,
        "run_type": "normal",
        "max_memory_days": 365.0,
        "training_data_kind": run_fingerprint["optimisation_settings"][
            "training_data_kind"
        ],
        "tokens": tuple(run_fingerprint["tokens"]),
        "use_alt_lamb": use_alt_lamb,
        "use_pre_exp_scaling": use_pre_exp_scaling,
        "all_sig_variations": all_sig_variations,
        "weight_interpolation_method": weight_interpolation_method,
        "arb_frequency": arb_frequency,
<<<<<<< HEAD
        "numeraire": run_fingerprint["numeraire"],
=======
        "do_arb": run_fingerprint["do_arb"],
        "arb_quality": run_fingerprint["arb_quality"],
>>>>>>> b76494d8
    }

    partial_training_step = Partial(
        forward_pass,
        prices=data_dict["prices"],
        static_dict=Hashabledict(base_static_dict),
        pool=pool,
    )
    partial_training_step = Partial(
        forward_pass,
        prices=data_dict["prices"],
        static_dict=Hashabledict(base_static_dict),
        pool=pool,
    )
    partial_forward_pass_nograd_batch = Partial(
        forward_pass_nograd,
        prices=data_dict["prices"],
        static_dict=Hashabledict(base_static_dict),
        pool=pool,
    )

    base_static_dict_test = base_static_dict.copy()
    base_static_dict_test["bout_length"] = data_dict["bout_length_test"]
    partial_forward_pass_nograd_batch_test = Partial(
        forward_pass_nograd,
        prices=data_dict["prices"],
        static_dict=Hashabledict(base_static_dict_test),
        pool=pool,
    )

    returns_train_static_dict = base_static_dict.copy()
    returns_train_static_dict["return_val"] = "returns_over_hodl"
    returns_train_static_dict["bout_length"] = data_dict["bout_length"]
    partial_forward_pass_nograd_batch_returns_train = Partial(
        forward_pass_nograd,
        static_dict=Hashabledict(returns_train_static_dict),
        pool=pool,
    )

    returns_test_static_dict = base_static_dict.copy()
    returns_test_static_dict["return_val"] = "returns_over_hodl"
    returns_test_static_dict["bout_length"] = data_dict["bout_length_test"]
    partial_forward_pass_nograd_batch_returns_test = Partial(
        forward_pass_nograd,
        static_dict=Hashabledict(returns_test_static_dict),
        pool=pool,
    )

    nograd_in_axes = [params_in_axes_dict, None, None]

    partial_forward_pass_nograd_returns_train = jit(
        vmap(
            partial_forward_pass_nograd_batch_returns_train,
            in_axes=nograd_in_axes,
        )
    )
    partial_forward_pass_nograd_returns_test = jit(
        vmap(
            partial_forward_pass_nograd_batch_returns_test,
            in_axes=nograd_in_axes,
        )
    )

    partial_fixed_training_step = Partial(
        partial_training_step, start_index=(data_dict["start_idx"], 0)
    )

    update_batch = update_from_partial_training_step_factory(
        partial_training_step,
        run_fingerprint["optimisation_settings"]["train_on_hessian_trace"],
        partial_fixed_training_step,
    )

    update = jit(
        vmap(
            update_batch,
            in_axes=[params_in_axes_dict, None, None],
        )
    )

    best_train_objective = -100.0
    local_learning_rate = run_fingerprint["optimisation_settings"]["base_lr"]
    iterations_since_improvement = 0

    max_iterations_with_no_improvement = run_fingerprint["optimisation_settings"][
        "decay_lr_plateau"
    ]
    decay_lr_ratio = run_fingerprint["optimisation_settings"]["decay_lr_ratio"]
    min_lr = run_fingerprint["optimisation_settings"]["min_lr"]

    if run_fingerprint["optimisation_settings"]["method"] == "gradient_descent":
        if run_fingerprint["optimisation_settings"]["optimiser"] == "adam":
            import optax

            opt = optax.inject_hyperparams(optax.adam)(
                learning_rate=local_learning_rate
            )
            raise NotImplementedError
        elif run_fingerprint["optimisation_settings"]["optimiser"] != "sgd":
            raise NotImplementedError

        paramSteps = []
        trainingSteps = []
        testSteps = []
        objectiveSteps = []
        learningRateSteps = []
        interationsSinceImprovementSteps = []
        stepSteps = []
        for i in range(run_fingerprint["optimisation_settings"]["n_iterations"] + 1):
            step = i + offset
            start_indexes, random_key = get_indices(
                start_index=data_dict["start_idx"],
                bout_length=bout_length_window,
                len_prices=data_dict["end_idx"],
                key=random_key,
                optimisation_settings=run_fingerprint["optimisation_settings"],
            )

            params, objective_value, old_params, grads = update(
                params, start_indexes, local_learning_rate
            )

            params = nan_rollback(grads, params, old_params)

            train_objective = partial_forward_pass_nograd_returns_train(
                params,
                (data_dict["start_idx"], 0),
                data_dict["prices"],
            )

            test_objective = partial_forward_pass_nograd_returns_test(
                params,
                (data_dict["start_idx_test"], 0),
                data_dict["prices_test"],
            )
            paramSteps.append(deepcopy(params))
            trainingSteps.append(np.array(train_objective.copy()))
            testSteps.append(np.array(test_objective.copy()))
            objectiveSteps.append(np.array(objective_value.copy()))
            learningRateSteps.append(deepcopy(local_learning_rate))
            interationsSinceImprovementSteps.append(iterations_since_improvement)
            stepSteps.append(step)

            if (objective_value > best_train_objective).any():
                best_train_objective = np.array(objective_value.max())
                best_train_params = deepcopy(params)
                iterations_since_improvement = 0
            else:
                iterations_since_improvement += 1
            if iterations_since_improvement > max_iterations_with_no_improvement:
                local_learning_rate = local_learning_rate * decay_lr_ratio
                iterations_since_improvement = 0
                if local_learning_rate < min_lr:
                    local_learning_rate = min_lr
            if step % iterations_per_print == 0:
                if verbose:
                    print(step, "Objective: ", objective_value)
                    print(step, "train_objective", train_objective)
                    print(step, "test_objective", test_objective)
                    print(step, "local_learning_rate", local_learning_rate)
                save_multi_params(
                    deepcopy(run_fingerprint),
                    paramSteps,
                    testSteps,
                    trainingSteps,
                    objectiveSteps,
                    learningRateSteps,
                    interationsSinceImprovementSteps,
                    stepSteps,
                    sorted_tokens=True,
                )

                paramSteps = []
                trainingSteps = []
                testSteps = []
                objectiveSteps = []
                learningRateSteps = []
                interationsSinceImprovementSteps = []
                stepSteps = []
        if verbose:
            print("final objective value: ", objective_value)
            print("best train params", best_train_params)
    elif run_fingerprint["optimisation_settings"]["method"] == "optuna":

        n_evaluation_points = 20
        min_spacing = data_dict["bout_length"] // 2  # E

        run_fingerprint["optimisation_settings"]["n_parameter_sets"] = 1
        # assert run_fingerprint["optimisation_settings"]["n_parameter_sets"] == 1, \
        #     "Optuna only supports single parameter sets"

        # Generate and store evaluation points
        if "evaluation_starts" not in run_fingerprint:
            evaluation_starts = generate_evaluation_points(
                data_dict["start_idx"],
                data_dict["end_idx"],
                bout_length_window,
                n_evaluation_points,
                min_spacing,
                run_fingerprint["optimisation_settings"]["initial_random_key"],
            )
            run_fingerprint["evaluation_starts"] = [int(e) for e in evaluation_starts]
        else:
            evaluation_starts = run_fingerprint["evaluation_starts"]

        reserves_values_train_static_dict = base_static_dict.copy()
        reserves_values_train_static_dict["return_val"] = "reserves_and_values"
        reserves_values_train_static_dict["bout_length"] = data_dict["bout_length"]
        partial_forward_pass_nograd_batch_reserves_values_train = jit(
            Partial(
                forward_pass_nograd,
                static_dict=Hashabledict(reserves_values_train_static_dict),
                pool=pool,
            )
        )

        reserves_values_test_static_dict = base_static_dict.copy()
        reserves_values_test_static_dict["return_val"] = "reserves_and_values"
        reserves_values_test_static_dict["bout_length"] = data_dict["bout_length_test"]
        partial_forward_pass_nograd_batch_reserves_values_test = jit(
            Partial(
                forward_pass_nograd,
                static_dict=Hashabledict(reserves_values_test_static_dict),
                pool=pool,
            )
        )

        # Initialize Optuna manager
        optuna_manager = OptunaManager(run_fingerprint)
        optuna_manager.setup_study(multi_objective=run_fingerprint["optimisation_settings"]["optuna_settings"]["multi_objective"])

        # Create objective with parameter configuration and validation
        def objective(trial):
            try:
                trial_params = {}
                param_config = run_fingerprint["optimisation_settings"]["optuna_settings"][
                    "parameter_config"
                ]

                for key, value in params.items():
                    if key == "subsidary_params":
                        continue

                    config = param_config.get(key, {"low": -10, "high": 10, "log_scale": False})
                    # Only create logit_delta_lamb parameters if use_alt_lamb is True
                    if key.startswith("logit_delta_lamb") and not run_fingerprint.get("use_alt_lamb", False):
                        trial_params[key] = jnp.zeros(value.shape[1])
                        continue
                    if key != "initial_weights_logits":
                        trial_params[key] = jnp.array(
                            [
                                trial.suggest_float(
                                    f"{key}_{i}",
                                    config["low"],
                                    config["high"],
                                    log=config["log_scale"],
                                )
                                for i in range(value.shape[1])
                            ]
                        )
                    trial_params["initial_weights_logits"] = jnp.array([0.0]*n_assets)

                # Training evaluation
                train_outputs = partial_forward_pass_nograd_batch_reserves_values_train(
                    trial_params,
                    (data_dict["start_idx"], 0),
                    data_dict["prices"],
                )

                # Calculate objectives for each evaluation point through slicing
                train_objectives = []
                for start_offset in evaluation_starts:
                    # Calculate relative indices for slicing
                    start_idx = start_offset - data_dict["start_idx"]
                    end_idx = start_idx + data_dict["bout_length"]

                    # Slice the relevant portions of the full trajectory
                    train_value = _calculate_return_value(
                        run_fingerprint["return_val"],
                        train_outputs["reserves"][start_idx:end_idx],
                        data_dict["prices"][start_idx:end_idx],
                        train_outputs["value"][start_idx:end_idx],
                        initial_reserves=train_outputs["reserves"][start_idx]
                    )
                    train_objectives.append(train_value)

                mean_train_value = sum(train_objectives) / len(train_objectives)

                train_value = _calculate_return_value(
                    run_fingerprint["return_val"],
                    train_outputs["reserves"],
                    train_outputs["prices"],
                    train_outputs["value"],
                )

                train_sharpe = _calculate_return_value(
                    "sharpe",
                    train_outputs["reserves"],
                    train_outputs["prices"],
                    train_outputs["value"],
                )

                train_return = train_outputs["value"][-1]/train_outputs["value"][0] - 1.0

                train_returns_over_hodl = _calculate_return_value(
                    "returns_over_hodl",
                    train_outputs["reserves"],
                    train_outputs["prices"],
                    train_outputs["value"],
                    initial_reserves=train_outputs["reserves"][0]
                )

                # Validation (test period) evaluation
                validation_outputs = (
                    partial_forward_pass_nograd_batch_reserves_values_test(
                        trial_params,
                        (data_dict["start_idx_test"], 0),
                        data_dict["prices"],
                    )
                )

                validation_value = _calculate_return_value(
                    run_fingerprint["return_val"],
                    validation_outputs["reserves"],
                    validation_outputs["prices"],
                    validation_outputs["value"],
                )

                validation_sharpe = _calculate_return_value(
                    "sharpe",
                    validation_outputs["reserves"],
                    validation_outputs["prices"],
                    validation_outputs["value"],
                )

                validation_return = validation_outputs["value"][-1]/validation_outputs["value"][0] - 1.0

                validation_returns_over_hodl = _calculate_return_value(
                    "returns_over_hodl",
                    validation_outputs["reserves"],
                    validation_outputs["prices"],
                    validation_outputs["value"],
                    initial_reserves=validation_outputs["reserves"][0]
                )
                # Log both training and validation metrics
                # optuna_manager.logger.info(f"Trial {trial.number}:")
                optuna_manager.logger.info(
                    f"Training {trial.number}, Return over HODL: {train_returns_over_hodl}"
                )
                optuna_manager.logger.info(
                    f"Training {trial.number}, Return: {train_return}"
                )
                optuna_manager.logger.info(
                    f"Training {trial.number}, Sharpe: {train_sharpe}"
                )
                optuna_manager.logger.info(
                    f"Training {trial.number}, {run_fingerprint['return_val']}: {train_value}"
                )
                optuna_manager.logger.info(
                    f"Validation {trial.number}, Return over HODL: {validation_returns_over_hodl}"
                )
                optuna_manager.logger.info(
                    f"Validation {trial.number}, Return: {validation_return}"
                )
                optuna_manager.logger.info(
                    f"Validation {trial.number}, Sharpe: {validation_sharpe}"
                )
                optuna_manager.logger.info(
                    f"Validation {trial.number}, {run_fingerprint['return_val']}: {validation_value}"
                )
                for i, value in enumerate(train_objectives):
                    optuna_manager.logger.info(f"Training {trial.number},  Evaluation point {i}: {value}")
                optuna_manager.logger.info(
                    f"Training {trial.number},  Mean value: {mean_train_value}"
                )
                # Store validation value as a trial attribute
                trial.set_user_attr("validation_value", validation_value)
                trial.set_user_attr("validation_returns_over_hodl", validation_returns_over_hodl)
                trial.set_user_attr("validation_sharpe", validation_sharpe)
                trial.set_user_attr("validation_return", validation_return)
                trial.set_user_attr("train_value", train_value)
                trial.set_user_attr("train_returns_over_hodl", train_returns_over_hodl)
                trial.set_user_attr("train_sharpe", train_sharpe)
                trial.set_user_attr("train_return", train_return)
                trial.set_user_attr("train_objectives", train_objectives)
                trial.set_user_attr("mean_train_value", mean_train_value)

                if run_fingerprint["optimisation_settings"]["optuna_settings"]["multi_objective"]:
                    return (
                        np.mean(train_objectives),  # mean_return
                        np.min(train_objectives),   # worst_case
                        -np.std(train_objectives)   # stability
                    )
                else:
                    return mean_train_value  # Still optimize on training value

            except Exception as e:
                optuna_manager.logger.error(f"Trial {trial.number} failed: {str(e)}")
                raise e

        # Run optimization
        optuna_manager.optimize(objective)

        if verbose:
            if run_fingerprint["optimisation_settings"]["optuna_settings"]["multi_objective"]:
                print("Best trials:")
                print(f"  Training Value: {optuna_manager.study.best_trials}")
                print(
                    f"  Validation Value: {[trial.user_attrs['validation_value'] for trial in optuna_manager.study.best_trials]}"
                )
                print(f"  Params: {[trial.params for trial in optuna_manager.study.best_trials]}")
            else:
                print("Best trial:")
                print(f"  Training Value: {optuna_manager.study.best_value}")
                print(f"  Validation Value: {optuna_manager.study.best_trial.user_attrs['validation_value']}")
                print(f"  Params: {optuna_manager.study.best_params}")
    else:
        raise NotImplementedError


def do_run_on_historic_data(
    run_fingerprint,
    params={},
    root=None,
    price_data=None,
    verbose=False,
    raw_trades=None,
    fees=None,
    gas_cost=None,
    arb_fees=None,
    fees_df=None,
    gas_cost_df=None,
    arb_fees_df=None,
    do_test_period=False,
):
    """
    Execute a simulation run on historic data using specified parameters and settings.

    This function performs a simulation run on historical price data using the provided
    run fingerprint and parameters. It supports various options including multiple parameter sets,
    incorporating trades and fees, and running test periods.

    Parameters:
    -----------
    run_fingerprint : dict
        A dictionary containing the configuration and settings for the run.
    params : dict or list
        The parameters for the model. Can be a single set (dict) or multiple sets (list of dicts).
    root : str, optional
        The root directory for data files.
    price_data : array-like, optional
        Pre-loaded price data. If None, data will be loaded based on the run_fingerprint.
    verbose : bool, optional
        Whether to print detailed output (default is True).
    raw_trades : pd.DataFrame, optional
        Trade data to incorporate into the simulation. Each row should contain:
        unix timestamp of the trade (minute), token in (str), token out (str), and amount in (float).
    fees : float, optional
        Transaction fees to apply (overrides run_fingerprint value if provided).
    gas_cost : float, optional
        Gas costs for transactions (overrides run_fingerprint value if provided).
    arb_fees : float, optional
        Arbitrage fees to apply (overrides run_fingerprint value if provided).
    fees_df : pd.DataFrame, optional
        Transaction fees to apply over time. 
        Each row should contain the unix timestamp and fee to be charged.
    gas_cost_df : pd.DataFrame, optional
        Gas costs for transactions over time. 
        Each row should contain the unix timestamp and gas cost.
    arb_fees_df : pd.DataFrame, optional
        Arbitrage fees to apply over time. 
        Each row should contain the unix timestamp and arb fee to be charged.
    do_test_period : bool, optional
        Whether to run the test period (default is False).

    Returns:
    --------
    dict or tuple of dicts
        If do_test_period is False:
            A dictionary containing the results of the simulation run for the training period.
        If do_test_period is True:
            A tuple of two dictionaries (train_results, test_results), containing the results
            for both the training and test periods.

        Results include final reserves, values, weights, and other relevant metrics.

    Notes:
    ------
    - This function is a core component of the quantamm system, integrating various aspects
      of the simulation including data handling, parameter optimization, and result calculation.
    - It supports both single and multi-parameter set runs, processing them in batches for efficiency.
    - The function creates a pool object based on the specified rule in the run_fingerprint.
    - Dynamic inputs (trades, fees, gas costs) are processed using the get_trades_and_fees function.
    - For multiple parameter sets, the function returns lists of output dictionaries instead of single dictionaries.
    """

    # Set default values for run_fingerprint and its optimisation_settings
    recursive_default_set(run_fingerprint, run_fingerprint_defaults)
    # Extract various settings from run_fingerprint
    chunk_period = run_fingerprint["chunk_period"]
    weight_interpolation_period = run_fingerprint["weight_interpolation_period"]
    use_alt_lamb = run_fingerprint["use_alt_lamb"]
    use_pre_exp_scaling = run_fingerprint["use_pre_exp_scaling"]
    weight_interpolation_method = run_fingerprint["weight_interpolation_method"]
    arb_frequency = run_fingerprint["arb_frequency"]
    rule = run_fingerprint["rule"]

    # Create a list of unique tokens
    unique_tokens = get_unique_tokens(run_fingerprint)

    n_tokens = len(run_fingerprint["tokens"])
    n_assets = n_tokens

    # Generate all possible signature variations
    # all_sig_variations = np.array(list(product([1, 0, -1], repeat=n_assets)))
    # all_sig_variations = all_sig_variations[(all_sig_variations != 0).sum(-1) > 1]
    # all_sig_variations = all_sig_variations[np.any(all_sig_variations == 1, -1)]
    # all_sig_variations = all_sig_variations[np.any(all_sig_variations == -1, -1)]
    # all_sig_variations = tuple(map(tuple, all_sig_variations))

    all_sig_variations = np.array(list(product([1, 0, -1], repeat=n_assets)))
    # Keep only variations with exactly one +1 and one -1
    all_sig_variations = all_sig_variations[(all_sig_variations == 1).sum(-1) == 1]
    all_sig_variations = all_sig_variations[(all_sig_variations == -1).sum(-1) == 1]
    all_sig_variations = tuple(map(tuple, all_sig_variations))

    max_memory_days = 365.0

    np.random.seed(0)

    dynamic_inputs_dict = get_trades_and_fees(
        run_fingerprint,
        raw_trades,
        fees_df,
        gas_cost_df,
        arb_fees_df,
        do_test_period=do_test_period,
    )

    # Load price data if not provided
    if price_data is None:
        if verbose:
            print("loading data")
    data_dict = get_data_dict(
        unique_tokens,
        run_fingerprint,
        data_kind=run_fingerprint["optimisation_settings"]["training_data_kind"],
        root=root,
        max_memory_days=max_memory_days,
        start_date_string=run_fingerprint["startDateString"],
        end_time_string=run_fingerprint["endDateString"],
        start_time_test_string=run_fingerprint["endDateString"],
        end_time_test_string=run_fingerprint["endTestDateString"],
        max_mc_version=run_fingerprint["optimisation_settings"]["max_mc_version"],
        price_data=price_data,
        do_test_period=do_test_period,
    )
    max_memory_days = data_dict["max_memory_days"]
    if verbose:
        print("max_memory_days: ", max_memory_days)

    if run_fingerprint["optimisation_settings"]["training_data_kind"] == "mc":
        # TODO: Handle MC data for post-training analysis
        raise NotImplementedError

    # create pool
    pool = create_pool(rule)

    base_static_dict = {
        "chunk_period": chunk_period,
        "bout_length": data_dict["bout_length"],
        "n_assets": n_assets,
        "maximum_change": run_fingerprint["maximum_change"],
        "weight_interpolation_period": weight_interpolation_period,
        "return_val": run_fingerprint["return_val"],
        "rule": run_fingerprint["rule"],
        "initial_pool_value": run_fingerprint["initial_pool_value"],
        "fees": fees if fees is not None else run_fingerprint["fees"],
        "arb_fees": arb_fees if arb_fees is not None else run_fingerprint["arb_fees"],
        "gas_cost": gas_cost if gas_cost is not None else run_fingerprint["gas_cost"],
        "run_type": "normal",
        "max_memory_days": 365.0,
        "training_data_kind": run_fingerprint["optimisation_settings"][
            "training_data_kind"
        ],
        "use_alt_lamb": use_alt_lamb,
        "use_pre_exp_scaling": use_pre_exp_scaling,
        "all_sig_variations": all_sig_variations,
        "weight_interpolation_method": weight_interpolation_method,
        "arb_frequency": arb_frequency,
        "do_trades": False if raw_trades is None else run_fingerprint["do_trades"],
        "tokens": tuple(run_fingerprint["tokens"]),
        "startDateString": run_fingerprint["startDateString"],
        "endDateString": run_fingerprint["endDateString"],
        "endTestDateString": run_fingerprint["endTestDateString"],
<<<<<<< HEAD
        "numeraire": run_fingerprint["numeraire"],
=======
        "do_arb": run_fingerprint["do_arb"],
        "arb_quality": run_fingerprint["arb_quality"],
>>>>>>> b76494d8
    }

    # base_static_dict_copy = base_static_dict.copy()
    # base_static_dict_copy["bout_length"] = (
    #     data_dict["bout_length"] - run_fingerprint["bout_offset"]
    # )

    # partial_forward_pass_nograd_batch = Partial(
    #     forward_pass_nograd,
    #     prices=data_dict["prices"],
    #     static_dict=Hashabledict(base_static_dict_copy),
    #     pool=pool,
    # )

    # Create static dictionaries for training and testing
    reserves_values_train_static_dict = base_static_dict.copy()
    reserves_values_train_static_dict["return_val"] = "reserves_and_values"
    reserves_values_train_static_dict["bout_length"] = data_dict["bout_length"]
    partial_forward_pass_nograd_batch_reserves_values_train = jit(
        Partial(
            forward_pass_nograd,
            static_dict=Hashabledict(reserves_values_train_static_dict),
            pool=pool,
        )
    )

    if do_test_period:
        reserves_values_test_static_dict = base_static_dict.copy()
        reserves_values_test_static_dict["return_val"] = "reserves_and_values"
        reserves_values_test_static_dict["bout_length"] = data_dict["bout_length_test"]
        partial_forward_pass_nograd_batch_reserves_values_test = jit(
            Partial(
                forward_pass_nograd,
                static_dict=Hashabledict(reserves_values_test_static_dict),
                pool=pool,
            )
        )

    # Ensure params is a list
    if isinstance(params, dict):
        params = [params]

    total_params = len(params)
    update_every = max(
        math.floor(total_params / 10), 1
    )  # Update every 10% of the way through the number of param sets
    output_dicts = []
    if do_test_period:
        output_dicts_test = []

    # Process each set of parameters
    for i in range(total_params):
        param = params[i]
        if i % update_every == 0:
            if verbose:
                tqdm.write(f"Processed {i+1} out of {total_params} parameters.")

        # Run forward pass for training data
        output_dict = partial_forward_pass_nograd_batch_reserves_values_train(
            param,
            (data_dict["start_idx"], 0),
            data_dict["prices"],
            dynamic_inputs_dict["train_period_trades"],
            dynamic_inputs_dict["fees_array"],
            dynamic_inputs_dict["gas_cost_array"],
            dynamic_inputs_dict["arb_fees_array"],
        )
        output_dicts.append(output_dict)

        # Run forward pass for test data if required
        if do_test_period:
            output_dict_test = partial_forward_pass_nograd_batch_reserves_values_test(
                param,
                (data_dict["start_idx_test"], 0),
                data_dict["prices"],
                dynamic_inputs_dict["test_period_trades"],
                dynamic_inputs_dict["test_fees_array"],
                dynamic_inputs_dict["test_gas_cost_array"],
                dynamic_inputs_dict["test_arb_fees_array"],
            )
            output_dicts_test.append(output_dict_test)

    # out = partial_forward_pass_nograd_batch(
    #     params[0],
    #     (data_dict["start_idx"], 0),
    # )
    # raise Exception("stop")
    # If only one set of parameters, return as single dict instead of list
    if len(output_dicts) == 1:
        output_dicts = output_dicts[0]
        if do_test_period:
            output_dicts_test = output_dicts_test[0]
    # Return results
    if do_test_period:
        return output_dicts, output_dicts_test
    else:
        return output_dicts<|MERGE_RESOLUTION|>--- conflicted
+++ resolved
@@ -236,20 +236,12 @@
         "all_sig_variations": all_sig_variations,
         "weight_interpolation_method": weight_interpolation_method,
         "arb_frequency": arb_frequency,
-<<<<<<< HEAD
-        "numeraire": run_fingerprint["numeraire"],
-=======
         "do_arb": run_fingerprint["do_arb"],
         "arb_quality": run_fingerprint["arb_quality"],
->>>>>>> b76494d8
+        "numeraire": run_fingerprint["numeraire"],
+        "do_trades": False
     }
 
-    partial_training_step = Partial(
-        forward_pass,
-        prices=data_dict["prices"],
-        static_dict=Hashabledict(base_static_dict),
-        pool=pool,
-    )
     partial_training_step = Partial(
         forward_pass,
         prices=data_dict["prices"],
@@ -837,25 +829,10 @@
         "startDateString": run_fingerprint["startDateString"],
         "endDateString": run_fingerprint["endDateString"],
         "endTestDateString": run_fingerprint["endTestDateString"],
-<<<<<<< HEAD
-        "numeraire": run_fingerprint["numeraire"],
-=======
         "do_arb": run_fingerprint["do_arb"],
         "arb_quality": run_fingerprint["arb_quality"],
->>>>>>> b76494d8
+        "numeraire": run_fingerprint["numeraire"],
     }
-
-    # base_static_dict_copy = base_static_dict.copy()
-    # base_static_dict_copy["bout_length"] = (
-    #     data_dict["bout_length"] - run_fingerprint["bout_offset"]
-    # )
-
-    # partial_forward_pass_nograd_batch = Partial(
-    #     forward_pass_nograd,
-    #     prices=data_dict["prices"],
-    #     static_dict=Hashabledict(base_static_dict_copy),
-    #     pool=pool,
-    # )
 
     # Create static dictionaries for training and testing
     reserves_values_train_static_dict = base_static_dict.copy()
