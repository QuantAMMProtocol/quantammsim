--- conflicted
+++ resolved
@@ -372,6 +372,7 @@
             run_fingerprint["startDateString"],
             run_fingerprint["endDateString"],
             names=["fees"],
+            names=["fees"],
             fill_method="ffill",
         )
         if fees_df is not None
@@ -379,24 +380,12 @@
     )
     if do_test_period:
         test_fees_array = (
-<<<<<<< HEAD
-                raw_fee_like_amounts_to_fee_like_array(
-                    fees_df,
-                    run_fingerprint["startDateString"],
-                    run_fingerprint["endDateString"],
-                    names=["fees"],
-                    fill_method="ffill",
-                )
-                if fees_df is not None
-                else None
-=======
             raw_fee_like_amounts_to_fee_like_array(
                 fees_df,
                 run_fingerprint["startDateString"],
                 run_fingerprint["endDateString"],
                 names=["fees"],
                 fill_method="ffill",
->>>>>>> 15d6ec81
             )
             if fees_df is not None
             else None
@@ -407,11 +396,7 @@
             gas_cost_df,
             run_fingerprint["startDateString"],
             run_fingerprint["endDateString"],
-<<<<<<< HEAD
-            names = ["trade_gas_cost_usd"],
-=======
             names=["trade_gas_cost_usd"],
->>>>>>> 15d6ec81
             fill_method="ffill",
         )
         if gas_cost_df is not None
@@ -423,11 +408,7 @@
                 gas_cost_df,
                 run_fingerprint["endDateString"],
                 run_fingerprint["endTestDateString"],
-<<<<<<< HEAD
-                names = ["trade_gas_cost_usd"],
-=======
                 names=["trade_gas_cost_usd"],
->>>>>>> 15d6ec81
                 fill_method="ffill",
             )
             if gas_cost_df is not None
@@ -439,6 +420,7 @@
             arb_fees_df,
             run_fingerprint["startDateString"],
             run_fingerprint["endDateString"],
+            names=["arb_fees"],
             names=["arb_fees"],
             fill_method="ffill",
         )
@@ -451,6 +433,7 @@
                 arb_fees_df,
                 run_fingerprint["endDateString"],
                 run_fingerprint["endTestDateString"],
+                names=["arb_fees"],
                 names=["arb_fees"],
                 fill_method="ffill",
             )
@@ -551,18 +534,8 @@
     # Convert outputDict data to pandas DataFrame for efficient slicing
     prices_df = pd.DataFrame(outputDict["prices"])[::1440]
     reserves_df = pd.DataFrame(outputDict["reserves"])[::1440]
-<<<<<<< HEAD
     values_df = pd.DataFrame(outputDict["value"])[::1440]
     
-=======
-    print(len(outputDict["prices"]))
-    print(len(outputDict["reserves"]))
-    print(len(outputDict["value"]))
-    print("--------------")
-    print(len(outputDict["prices"][::1440]))
-    print(len(outputDict["reserves"][::1440]))
-    print(len(outputDict["value"][::1440]))
->>>>>>> 15d6ec81
     # note that the returned weights are empirical weights, not calculated weights
     # this is because the calculated weights are not returned in the outputDict as
     # they are not guaranteed to exist for all possible pool types
