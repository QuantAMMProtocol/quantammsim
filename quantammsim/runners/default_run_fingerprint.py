run_fingerprint_defaults = {
    "freq": "minute",
    "startDateString": "2021-02-03 00:00:00",
    "endDateString": "2022-06-03 00:00:00",
    "endTestDateString": None,
    "tokens": ["BTC", "USDC", "ETH"],
    "rule": "mean_reversion_channel",
    "optimisation_settings": {
        "base_lr": 0.01,
        "optimiser": "sgd",
        "decay_lr_ratio": 0.8,
        "decay_lr_plateau": 100,
        "batch_size": 8,
        "train_on_hessian_trace": False,
        "min_lr": 1e-6,
        "n_iterations": 1000,
        "n_cycles": 5,
        "sample_method": "uniform",
        "n_parameter_sets": 3,
        "training_data_kind": "historic",
        "max_mc_version": 9,
        "include_flipped_training_data": False,
        "initial_random_key": 0,
        "method": "gradient_descent",
        "force_scalar": False,
    },
    "initial_memory_length": 10.0,
    "initial_memory_length_delta": 0.0,
    "initial_k_per_day": 20,
    "bout_offset": 24 * 60 * 7,
    "initial_weights_logits": 1.0,
    "initial_log_amplitude": -10.0,
    "initial_raw_width": -8.0,
    "initial_raw_exponents": 0.0,
    "subsidary_pools": [],
    "maximum_change": 3e-4,
    "chunk_period": 60,
    "weight_interpolation_period": 60,
    "return_val": "sharpe",
    "initial_pool_value": 1000000.0,
    "fees": 0.0,
    "arb_fees": 0.0,
    "gas_cost": 0.0,
    "use_alt_lamb": True,
    "use_pre_exp_scaling": True,
    "weight_interpolation_method": "linear",
    "arb_frequency": 1,
    "arb_quality": 1.0,
    "do_trades": False,
    "numeraire": None,
    "do_arb": True,
    "max_memory_days": 365,
    "noise_trader_ratio": 0.0,
    "minimum_weight": None, # will be set to 0.1 / n_assets
}


optuna_settings = {
    "study_name": None,  # Will be auto-generated if None
    "storage": {
        "type": "sqlite",  # or "mysql", "postgresql"
        "url": None,  # e.g., "sqlite:///studies.db"
    },
    "n_trials": 20,
    "n_jobs": 4,  # Number of parallel workers
    "timeout": 7200,  # Maximum optimization time in seconds
    "n_startup_trials": 10,
    "early_stopping": {
        "enabled": False,
        "patience": 100,  # Trials without improvement
        "min_improvement": 0.001,  # Minimum relative improvement
    },
    "multi_objective": False,
<<<<<<< HEAD
=======
    "make_scalar": False,
>>>>>>> 3a37c331
    "parameter_config": {
        "memory_length": {
            "low": 1,
            "high": 200,
            "log_scale": True,
            "scalar": False,
        },
        "memory_length_delta": {
            "low": 0.1,
            "high": 100,
            "log_scale": True,
            "scalar": False,
        },
        "log_k": {
            "low": -10.0,
            "high": 10.0,
            "log_scale": False,
            "scalar": False,
        },
        "k_per_day": {
            "low": 0.1,
            "high": 1000,
            "log_scale": True,
            "scalar": False,
        },
        "weights_logits": {
            "low": -10,
            "high": 10,
            "log_scale": False,
            "scalar": False,
        },
        "log_amplitude": {
            "low": -10,
            "high": 10,
            "log_scale": False,
            "scalar": False,
        },
        "raw_width": {
            "low": -10,
            "high": 10,
            "log_scale": False,
            "scalar": False,
        },
        "raw_exponents": {
            "low": 0,
            "high": 10,
            "log_scale": False,
            "scalar": False,
        },
        "raw_pre_exp_scaling": {
            "low": -10,
            "high": 10,
            "log_scale": False,
            "scalar": False,
        },
        "memory_days_1": {
            "low": 0.5,
            "high": 200,
            "log_scale": True,
            "scalar": False,
        },
        "memory_days_2": {
            "low": 0.5,
            "high": 200,
            "log_scale": True,
            "scalar": False,
        },
        "logit_lamb": {
            "low": -10,
            "high": 10,
            "log_scale": False,
            "scalar": False,
        },
    },
}

run_fingerprint_defaults["optimisation_settings"]["optuna_settings"] = optuna_settings<|MERGE_RESOLUTION|>--- conflicted
+++ resolved
@@ -71,10 +71,7 @@
         "min_improvement": 0.001,  # Minimum relative improvement
     },
     "multi_objective": False,
-<<<<<<< HEAD
-=======
     "make_scalar": False,
->>>>>>> 3a37c331
     "parameter_config": {
         "memory_length": {
             "low": 1,
