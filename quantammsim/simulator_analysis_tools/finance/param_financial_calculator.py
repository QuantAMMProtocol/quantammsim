--- conflicted
+++ resolved
@@ -134,7 +134,7 @@
     # Use pool's parameter processor if available
     if hasattr(pool_class, "process_parameters"):
         update_rule_parameter_dict_converted = pool_class.process_parameters(
-            update_rule_parameters
+            update_rule_parameters, len(tokens)
         )
     elif len(update_rule_parameters) > 0:
         # Fallback to basic parameter processing
@@ -205,21 +205,14 @@
         "do_trades": raw_trades is not None,
         "return_val": "final_reserves_value_and_weights",
         "do_arb": simulationRunDto.pool.enableAutomaticArbBots,
-<<<<<<< HEAD
         "numeraire": getattr(simulationRunDto.pool, "poolNumeraireCoinCode", None),
         "chunk_period": int(chunk_period[0]),
         "weight_interpolation_period": int(weight_interpolation_period[0]),
     }
 
     price_data_local = get_historic_parquet_data(tokens)
-=======
-        "numeraire":simulationRunDto.pool.poolNumeraireCoinCode,
-    }
-
-    price_data_local = get_historic_parquet_data(tokens)
     print(run_fingerprint)
     print(update_rule_parameter_dict_converted)
->>>>>>> 47a0b754
     outputDict = do_run_on_historic_data(
         run_fingerprint,
         update_rule_parameter_dict_converted,
