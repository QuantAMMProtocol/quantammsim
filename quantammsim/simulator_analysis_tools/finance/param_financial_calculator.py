import sys, os
import numpy as np
import jax.numpy as jnp
import pandas as pd
import copy
from itertools import product

import random
from datetime import datetime, timedelta

# from quantamm.runners.jax_runners import do_run_on_historic_data, optimized_output_conversion
# import quantamm.simulator_analysis_tools.finance.financial_analysis_calculator as fac
# import quantamm.simulator_analysis_tools.finance.financial_analysis_functions as faf
# import quantamm.simulator_analysis_tools.finance.financial_analysis_utils as fau
# import quantamm.simulator_analysis_tools.finance.financial_analysis_charting as fach
# from quantamm.core_amm_simulator.param_utils import dict_of_np_to_jnp, memory_days_to_lamb
# from quantamm.utils.data_processing.datetime_utils import unixtimestamp_to_precise_datetime
# from quantamm.utils.data_processing.dtb3_data_utils import filter_dtb3_values
# from quantamm.utils.data_processing.historic_data_utils import  get_data_dict,get_historic_csv_data

from quantammsim.runners.jax_runners import do_run_on_historic_data
from quantammsim.runners.jax_runner_utils import optimized_output_conversion
import quantammsim.simulator_analysis_tools.finance.financial_analysis_calculator as fac
import quantammsim.simulator_analysis_tools.finance.financial_analysis_functions as faf
import quantammsim.simulator_analysis_tools.finance.financial_analysis_utils as fau
import quantammsim.simulator_analysis_tools.finance.financial_analysis_charting as fach
from quantammsim.core_simulator.param_utils import (
    dict_of_np_to_jnp,
    memory_days_to_lamb,
)
from quantammsim.utils.data_processing.datetime_utils import (
    unixtimestamp_to_precise_datetime,
)
from quantammsim.utils.data_processing.dtb3_data_utils import filter_dtb3_values
from quantammsim.utils.data_processing.historic_data_utils import (
    get_data_dict,
    get_historic_csv_data,
    get_historic_parquet_data,
)


def slice_minutes_array(
    minutes_array, array_start_date_str, start_date_str, end_date_str
):
    """
    Slices an array of minutes for the given start and end dates.

    :param minutes_array: List of minute values starting from array_start_date
    :param array_start_date_str: The start datetime of the array as a string (YYYY-MM-DD HH:MM:SS)
    :param start_date_str: The start datetime for the slice as a string (YYYY-MM-DD HH:MM:SS)
    :param end_date_str: The end datetime for the slice as a string (YYYY-MM-DD HH:MM:SS)
    :return: Sliced array of minutes
    """
    # Convert date strings to datetime objects
    array_start_date = datetime.strptime(array_start_date_str, "%Y-%m-%d %H:%M:%S")
    start_date = datetime.strptime(start_date_str, "%Y-%m-%d %H:%M:%S")
    end_date = datetime.strptime(end_date_str, "%Y-%m-%d %H:%M:%S")

    # Calculate the difference in minutes
    start_diff_minutes = int((start_date - array_start_date).total_seconds() / 60)
    end_diff_minutes = int((end_date - array_start_date).total_seconds() / 60)

    # Check if the indices are within the bounds of the array
    if start_diff_minutes < 0 or end_diff_minutes > len(minutes_array):
        raise IndexError("The calculated indices are out of the bounds of the array.")

    # Slice the array
    return minutes_array[start_diff_minutes:end_diff_minutes]


def run_pool_simulation(simulationRunDto):
    # take in data transfer object and do run using 'update_pool' function

    tokens = [
        constituent.coinCode for constituent in simulationRunDto.pool.poolConstituents
    ]
    print(tokens)

    # initial pool constituents
    initial_value_per_token = [
        constituent.marketValue
        for constituent in simulationRunDto.pool.poolConstituents
    ]

    total_initial_value = sum(initial_value_per_token)

    initial_value_ratio = [val / total_initial_value for val in initial_value_per_token]

    initial_value_log_ratio = jnp.array([np.log(val) for val in initial_value_ratio])

    update_rule = simulationRunDto.pool.updateRule.name
    update_rule_parameters = simulationRunDto.pool.updateRule.updateRuleFactors
    update_rule_parameter_dict_converted = dict()
    # make dict of params
    for urp in update_rule_parameters:
        if urp.name == "memory_days":
            logit_lamb_vals = []
            for tokenValue in urp.value:
                initial_lamb = memory_days_to_lamb(tokenValue)
                logit_lamb = np.log(initial_lamb / (1.0 - initial_lamb))
                logit_lamb_vals.append(logit_lamb)
            update_rule_parameter_dict_converted["logit_lamb"] = np.array(
                logit_lamb_vals
            )
        elif urp.name == "k_per_day":
            update_rule_parameter_dict_converted["k"] = np.array(urp.value)
        else:
            update_rule_parameter_dict_converted[urp.name] = np.array(urp.value)

    update_rule_parameter_dict_converted["initial_weights_logits"] = (
        initial_value_log_ratio
    )
    update_rule_parameter_dict_converted["initial_pool_value"] = total_initial_value

    time_series_fee_hook_variable = None
    for feeHook in simulationRunDto.feeHooks:
        if feeHook.hookName == "timeSeriesFeeImport":
            time_series_fee_hook_variable = feeHook
            break
    fee_steps_df = None
    if time_series_fee_hook_variable is not None:
        if len(time_series_fee_hook_variable.hookTimeSteps) > 0:
            divisor = 1
            if time_series_fee_hook_variable.unit == "bps":
                divisor = 10000
            if time_series_fee_hook_variable.unit == "%":
                divisor = 100
            fee_steps_df = pd.DataFrame({
                "unix": [step.unix for step in time_series_fee_hook_variable.hookTimeSteps],
                "fees": [float(step.value)/float(divisor) for step in time_series_fee_hook_variable.hookTimeSteps],
    })
            
    raw_trades = None

    if len(simulationRunDto.swapImports) > 0:
        raw_trades = pd.DataFrame({
            "unix": [swap.unix for swap in simulationRunDto.swapImports],
            "token_in": [swap.tokenIn for swap in simulationRunDto.swapImports],
            "token_out": [swap.tokenOut for swap in simulationRunDto.swapImports],
            "amount_in": [float(swap.amountIn) for swap in simulationRunDto.swapImports],
        })

    gas_cost_pd = None

    if len(simulationRunDto.gasSteps) > 0:
        gas_cost_pd = pd.DataFrame({
            "unix": [gasStep.unix for gasStep in simulationRunDto.gasSteps],
            "trade_gas_cost_usd": [float(gasStep.value) for gasStep in simulationRunDto.gasSteps],
        })

    test_window_end = (simulationRunDto.endDate + 2 * 24 * 60 * 60 * 1000) / 1000
    test_window_end_str = unixtimestamp_to_precise_datetime(
        test_window_end, scaling=1.0
    )

    test_window_end_str = test_window_end_str.split()[0] + " 00:00:00"

    run_fingerprint = {
        "startDateString": simulationRunDto.startDateString,
        "endDateString": simulationRunDto.endDateString,
        "endTestDateString": test_window_end_str,
        "tokens": tokens,
        "rule": update_rule,
        "bout_offset": 14400,
<<<<<<< HEAD
        "initial_weights_logits": initial_value_log_ratio,
        "initial_pool_value": total_initial_value,
        "use_alt_lamb": False,
        "do_trades": raw_trades is not None,
        "return_val": "final_reserves_value_and_weights"
    }
=======
        # "maximum_change": 3e-4,
        # "chunk_period": 60,
        # "weight_interpolation_period": 60,
        "initial_weights_logits": initial_value_log_ratio,
        "initial_pool_value": total_initial_value,
        # "fees": 0.0,
        # "arb_fees": 0.0,
        # "gas_cost": 0.0,
        "use_alt_lamb": False,
        # "use_pre_exp_scaling": True,
        # "weight_interpolation_method": "linear",
        # "arb_frequency": 1,
        "return_val": "final_reserves_value_and_weights",
    }

    print("settings")
    print(run_fingerprint)
    print(update_rule_parameter_dict_converted)
>>>>>>> 15d6ec81

    price_data_local = get_historic_parquet_data(tokens)

    outputDict = do_run_on_historic_data(
        run_fingerprint,
        update_rule_parameter_dict_converted,
        root=None,
        price_data=price_data_local,
        verbose=True,
        do_test_period=False,
        raw_trades=raw_trades,
        gas_cost_df=gas_cost_pd,
        fees_df=fee_steps_df
    )

    resultTimeSteps = optimized_output_conversion(simulationRunDto, outputDict, tokens)

    analysis = retrieve_simulation_run_analysis_results(
        run_fingerprint,
        update_rule_parameter_dict_converted,
        outputDict,
        price_data_local,
    )
    return {"resultTimeSteps": resultTimeSteps, "analysis": analysis}

<<<<<<< HEAD
def retrieve_simulation_run_analysis_results(run_fingerprint, params, portfolio_result, price_data=None):
=======

def retrieve_simulation_run_analysis_results(
    run_fingerprint, params, portfolio_result, price_data=None, btc_price_data=None
):
>>>>>>> 15d6ec81

    minute_index = pd.date_range(
        start=run_fingerprint["startDateString"],
        periods=len(portfolio_result["value"]),
        freq="T",
    )

    hodl_params = copy.deepcopy(params)
    hodl_fingerprint = copy.deepcopy(run_fingerprint)
    hodl_fingerprint["rule"] = "hodl"

    hodl_result = do_run_on_historic_data(
        hodl_fingerprint,
        dict_of_np_to_jnp(hodl_params),
        do_test_period=False,
        price_data=price_data,
    )

    yearly_daily_rf_values = fau.convert_annual_to_daily_returns(
        filter_dtb3_values(
            "DTB3.csv",
            run_fingerprint["startDateString"],
            run_fingerprint["endDateString"],
        )
    )

    portfolio_daily_returns = calculate_daily_returns(
        portfolio_result["value"], run_fingerprint["startDateString"], "portfolio"
    )

    # Calculate returns for hodl
    hodl_daily_returns = calculate_daily_returns(
        hodl_result["value"], run_fingerprint["startDateString"], "hodl"
    )

    yearly_daily_rf_values = fau.convert_annual_to_daily_returns(
        filter_dtb3_values(
            "DTB3.csv",
            run_fingerprint["startDateString"],
            run_fingerprint["endDateString"],
        )
    )

    results = fac.perform_porfolio_financial_analysis(
        portfolio_daily_returns,
        yearly_daily_rf_values,
        run_fingerprint["startDateString"],
        [hodl_daily_returns],
        ["hodl"],
        "3M TBill (DTB3)",
    )

    return results


def process_return_array(return_array, benchmark_names):
    # Create column names
    columns = ["unix", "portfolio_returns"] + benchmark_names

    # Convert input array into DataFrame
    df = pd.DataFrame(return_array, columns=columns)

    # Convert UNIX to datetime and extract only the date (ignore time)
    df["datetime"] = pd.to_datetime(df["unix"], unit="ms")
    df["date"] = df["datetime"].dt.date

    # Sort by date and then by the original unix timestamps to ensure correct order
    df.sort_values(by=["date", "unix"], inplace=True)

    # Drop duplicates within the same day (keep the first entry of the day based on earliest unix)
    df = df.drop_duplicates(subset="date", keep="first")

    # Count number of unique days in the original data (before filling)
    original_days_count = df["date"].nunique()

    # Create a date range from the min to max date
    full_date_range = pd.date_range(start=df["date"].min(), end=df["date"].max())

    # Set 'date' as the new index
    df.set_index("date", inplace=True)

    # Reindex the DataFrame to fill in missing days with 0 for returns
    df = df.reindex(full_date_range, fill_value=0)

    # Reset index to turn date index back into a column
    df.reset_index(inplace=True)

    # Rename the 'index' column back to 'date'
    df.rename(columns={"index": "date"}, inplace=True)

    # Convert the 'date' column back to UNIX timestamp (set time to midnight for the filled dates)
    df["unix"] = pd.to_datetime(df["date"]).astype(int) // 10**9
    df.to_csv("portfolio_debug.csv")
    # Extract portfolio returns as a 1D array
    portfolio_returns = df["portfolio_returns"].to_numpy()

    # Extract benchmark returns as a 2D array (each sub-array is a benchmark's returns)
    benchmark_returns = [df[benchmark].to_numpy() for benchmark in benchmark_names]
    benchmark_returns = np.array(benchmark_returns)

    # Calculate the total number of days after filling
    total_days_count = len(df)

    # Calculate how many days had to be filled
    filled_days_count = total_days_count - original_days_count

    return portfolio_returns, benchmark_returns, filled_days_count, total_days_count


def run_financial_analysis(
    portfolio_daily_returns,
    startDateString,
    endDateString,
    bechmark_names,
    benchmarks_returns,
):
    if isinstance(portfolio_daily_returns, list):
        portfolio_daily_returns = np.array(portfolio_daily_returns)
    benchmark_results = []
    for benchmark_returns in benchmarks_returns:
        if isinstance(benchmark_returns, list):
            benchmark_returns = np.array(benchmark_returns)
        benchmark_results.append(benchmark_returns)

    yearly_daily_rf_values = fau.convert_annual_to_daily_returns(
        filter_dtb3_values("DTB3.csv", startDateString, endDateString)
    )

    results = fac.perform_porfolio_financial_analysis(
        portfolio_daily_returns,
        yearly_daily_rf_values,
        startDateString,
        benchmark_results,
        bechmark_names,
        "3M T-Bill Returns",
    )

    return results


def run_bencharks_and_financial_analysis(
    tokens,
    portfolio_daily_returns,
    startDateString,
    endDateString,
    benchmarks,
    initial_token_weights,
):
    if isinstance(portfolio_daily_returns, list):
        portfolio_daily_returns = np.array(portfolio_daily_returns)
    benchmark_results = []

    yearly_daily_rf_values = fau.convert_annual_to_daily_returns(
        filter_dtb3_values("DTB3.csv", startDateString, endDateString)
    )

    initial_value_log_ratio = jnp.array([np.log(val) for val in initial_token_weights])

    benchmark_fingerprint = {
        "startDateString": startDateString,
        "endDateString": endDateString,
        "tokens": tokens,
        "initial_weights_logits": initial_value_log_ratio,
        "bout_offset": 0,
    }

    if "hodl" in benchmarks:
        hodl_params = {"initial_weights_logits": initial_value_log_ratio}
        hodl_fingerprint = copy.deepcopy(benchmark_fingerprint)
        hodl_fingerprint["rule"] = "hodl"

        hodl_result = do_run_on_historic_data(
            hodl_fingerprint, dict_of_np_to_jnp(hodl_params), do_test_period=False
        )

        hodl_daily_returns = calculate_daily_returns(
            hodl_result["value"], startDateString, "hodl"
        )

        benchmark_results.append(hodl_daily_returns)

    results = fac.perform_porfolio_financial_analysis(
        portfolio_daily_returns,
        yearly_daily_rf_values,
        startDateString,
        benchmark_results,
        ["hodl"],
        "3M T-Bill Returns",
    )

    return results


def retrieve_param_and_mc_financial_analysis_results(
<<<<<<< HEAD
    run_fingerprint, params, testEndDateString, plot_drawdowns, plot_returns, price_data=None
=======
    run_fingerprint,
    params,
    testEndDateString,
    plot_drawdowns,
    plot_returns,
    price_data=None,
    btc_price_data=None,
>>>>>>> 15d6ec81
):

    train_end_date_str = run_fingerprint["endDateString"]
    local_run_fingerprint = copy.deepcopy(run_fingerprint)
    local_run_fingerprint["endDateString"] = testEndDateString

    portfolio_result = do_run_on_historic_data(
        local_run_fingerprint,
        dict_of_np_to_jnp(params),
        price_data=price_data,
        do_test_period=False,
    )

    hodl_params = copy.deepcopy(params)
    hodl_fingerprint = copy.deepcopy(local_run_fingerprint)
    hodl_fingerprint["rule"] = "hodl"
    hodl_result = do_run_on_historic_data(
        hodl_fingerprint,
        dict_of_np_to_jnp(hodl_params),
        price_data=price_data,
        do_test_period=False,
    )

    fach.plot_line_chart_from_results(
        [portfolio_result["value"], hodl_result["value"]],
        ["QuantAMM Momentum", "basket HODL"],
        run_fingerprint["startDateString"],
        "./results",
        "portfolio_result_abs_ " + "_".join(run_fingerprint["tokens"]) + ".png",
        "Portfolio Value",
        "Date",
        "Pool Value",
        train_end_date_str,
    )

    train_results = single_run_results(
        "Training_Run",
        plot_drawdowns,
        plot_returns,
        run_fingerprint,
        train_end_date_str,
        local_run_fingerprint["startDateString"],
        local_run_fingerprint["startDateString"],
        portfolio_result,
        hodl_result,
    )

    full_test_results = single_run_results(
        "Full_Test_Run",
        plot_drawdowns,
        plot_returns,
        run_fingerprint,
        testEndDateString,
        local_run_fingerprint["startDateString"],
        train_end_date_str,
        portfolio_result,
        hodl_result,
    )

    mc_results = retrieve_mc_param_financial_results(
        run_fingerprint, params, testEndDateString
    )

    date_format = "%Y-%m-%d %H:%M:%S"
    start_date = datetime.strptime(run_fingerprint["startDateString"], date_format)
    end_date = datetime.strptime(train_end_date_str, date_format)
    training_window_length = (end_date - start_date).total_seconds() // 60
    bout_length = training_window_length - run_fingerprint["bout_offset"]

    train_batch_results = retrieve_batch_window_analysis_results(
        "Train_batch",
        False,
        run_fingerprint["startDateString"],
        run_fingerprint["startDateString"],
        train_end_date_str,
        portfolio_result["value"],
        hodl_result["value"],
        4,
        bout_length,
    )

    test_fingerprint = copy.deepcopy(run_fingerprint)

    date_format = "%Y-%m-%d %H:%M:%S"
    start_date = datetime.strptime(run_fingerprint["startDateString"], date_format)
    end_date = datetime.strptime(run_fingerprint["endDateString"], date_format)
    training_window_length = (end_date - start_date).total_seconds() // 60
    bout_length = training_window_length - run_fingerprint["bout_offset"]
    test_fingerprint["startDateString"] = train_end_date_str
    test_fingerprint["endDateString"] = testEndDateString

    test_batch_results = retrieve_batch_window_analysis_results(
        "Test_batch",
        False,
        run_fingerprint["startDateString"],
        test_fingerprint["startDateString"],
        test_fingerprint["endDateString"],
        portfolio_result["value"],
        hodl_result["value"],
        4,
        bout_length,
    )
    return {
        "train_period": train_results,
        "full_test_period": full_test_results,
        # "mc_train_period": mc_results,
        "batch_train": train_batch_results,
        "batch_test": test_batch_results,
    }


def single_run_results(
    run_name,
    plot_drawdowns,
    plot_train_returns,
    run_fingerprint,
    end_date,
    dataStartDateString,
    single_run_start_date,
    portfolio_result,
    hodl_result,
<<<<<<< HEAD
=======
    btc_result=None,
>>>>>>> 15d6ec81
):

    portfolio_train_results = slice_minutes_array(
        portfolio_result["value"], dataStartDateString, single_run_start_date, end_date
    )

    hodl_train_results = slice_minutes_array(
        hodl_result["value"], dataStartDateString, single_run_start_date, end_date
    )

    if plot_train_returns:
        fach.plot_line_chart_from_results(
            [portfolio_train_results, hodl_train_results],
            ["QuantAMM Momentum", "basket HODL"],
            single_run_start_date,
            "./results",
            run_name + ".png",
            "Portfolio Value",
            "Date",
            "Pool Value",
        )

    normal_results = retrieve_param_financial_analysis_results(
        run_name,
        plot_drawdowns,
        single_run_start_date,
        end_date,
        portfolio_train_results,
        hodl_train_results,
    )

    return normal_results


def fill_missing_values(target_directory, filename, output_filename):
    # Load the CSV file
    file_path = os.path.join(target_directory, filename)
    df = pd.read_csv(file_path)

    # Convert DATE to datetime format
    df["DATE"] = pd.to_datetime(df["DATE"])

    # Set DATE as index
    df.set_index("DATE", inplace=True)

    # Reindex to fill in missing dates
    all_dates = pd.date_range(start=df.index.min(), end=df.index.max(), freq="D")
    df = df.reindex(all_dates)

    # Forward fill to replace NaNs
    df["DTB3"].replace(".", method="ffill", inplace=True)

    # Forward fill again to handle any NaNs created by reindexing
    df["DTB3"].fillna(method="ffill", inplace=True)

    # Reset index to bring DATE back as a column
    df.reset_index(inplace=True)

    # Rename columns back to original names
    df.rename(columns={"index": "DATE"}, inplace=True)

    # Save the cleaned dataframe back to a CSV
    output_file_path = os.path.join(target_directory, f"{output_filename}")
    df.to_csv(output_file_path, index=False)

    return output_file_path


def calculate_daily_returns(minute_values, startDateString, name):
    # Create a pandas Series with minute-level values and a datetime index
    num_minutes = len(minute_values)
    minute_index = pd.date_range(start=startDateString, periods=num_minutes, freq="T")
    minute_series = pd.Series(minute_values, index=minute_index)
    # Resample to daily frequency by taking the last value of each day

    daily_series = minute_series.resample("D").first()
    # Calculate daily returns
    daily_returns = daily_series.pct_change().dropna()

    daily_return_array = daily_returns.to_numpy()

    # Convert daily returns to numpy array and return
    daily_return_array = np.insert(daily_return_array, 0, 0)

    return daily_return_array


def calculate_daily_old_returns(minute_values):

    daily_values = minute_values[::1440]

    return np.array(jnp.diff(daily_values) / daily_values[:-1])


def calculate_daily_old_returns(minute_values):
    daily_values = minute_values[::1440]
    return np.array(jnp.diff(daily_values) / daily_values[:-1])


def retrieve_param_financial_analysis_results(
    run_name,
    plot_drawdowns,
    run_fingerprint_start_date,
    run_fingerprint_end_date,
    portfolio_result,
    hodl_result,
<<<<<<< HEAD
=======
    btc_result=None,
>>>>>>> 15d6ec81
):
    # Calculate returns for portfolio
    portfolio_daily_returns = calculate_daily_returns(
        portfolio_result, run_fingerprint_start_date, "portfolio"
    )

    # Calculate returns for hodl
    hodl_daily_returns = calculate_daily_returns(
        hodl_result, run_fingerprint_start_date, "hodl"
    )

    yearly_daily_rf_values = fau.convert_annual_to_daily_returns(
        filter_dtb3_values(
            "DTB3.csv", run_fingerprint_start_date, run_fingerprint_end_date
        )
    )

    # Perform financial analysis
    analysis_result = fac.perform_financial_analysis(
        portfolio_daily_returns,
        hodl_daily_returns,
        yearly_daily_rf_values,
    )

    if plot_drawdowns:
        plot_drawdown_charts(analysis_result, run_name)

    # Return the analysis result
    return analysis_result


def plot_drawdown_charts(analysis_result, run_name):
    targetDrawdown = "Avg Daily Drawdown per week"
    target_drawdown_value = "avg_drawdown"
    plot_drawdown_chart(
        "Avg Daily Drawdown per week",
        target_drawdown_value,
        "2019-01-01",
        analysis_result["portfolio"]["drawdown"][targetDrawdown],
        analysis_result["hodl"]["drawdown"][targetDrawdown],
        "./results",
        run_name + "_" + targetDrawdown + ".png",
    )

    targetDrawdown = "Daily Maximum Drawdown per week"
    target_drawdown_value = "max_drawdown"
    plot_drawdown_chart(
        "Daily Maximum Drawdown per week",
        target_drawdown_value,
        "2019-01-01",
        analysis_result["portfolio"]["drawdown"][targetDrawdown],
        analysis_result["hodl"]["drawdown"][targetDrawdown],
        "./results",
        run_name + "_" + targetDrawdown + ".png",
    )

    targetDrawdown = "Avg Daily Drawdown per month"
    target_drawdown_value = "avg_drawdown"
    plot_drawdown_chart(
        "Avg Daily Drawdown per month",
        target_drawdown_value,
        "2019-01-01",
        analysis_result["portfolio"]["drawdown"][targetDrawdown],
        analysis_result["hodl"]["drawdown"][targetDrawdown],
        "./results",
        run_name + "_" + targetDrawdown + ".png",
    )

    targetDrawdown = "Daily Maximum Drawdown per month"
    target_drawdown_value = "max_drawdown"
    plot_drawdown_chart(
        "Daily Maximum Drawdown per month",
        target_drawdown_value,
        "2019-01-01",
        analysis_result["portfolio"]["drawdown"][targetDrawdown],
        analysis_result["hodl"]["drawdown"][targetDrawdown],
        "./results",
        run_name + "_" + targetDrawdown + ".png",
    )

    targetDrawdown = "Weekly CDaR"
    target_drawdown_value = "avg_cDaR"
    plot_drawdown_chart(
        "Weekly Conditional Value at Risk",
        target_drawdown_value,
        "2019-01-01",
        analysis_result["portfolio"]["drawdown"][targetDrawdown],
        analysis_result["hodl"]["drawdown"][targetDrawdown],
        "./results",
        run_name + "_" + targetDrawdown + ".png",
    )

    targetDrawdown = "Monthly CDaR"
    plot_drawdown_chart(
        "Monthly Conditional Value at Risk",
        target_drawdown_value,
        "2019-01-01",
        analysis_result["portfolio"]["drawdown"][targetDrawdown],
        analysis_result["hodl"]["drawdown"][targetDrawdown],
        "./results",
        run_name + "_" + targetDrawdown + ".png",
    )

    targetDrawdown = "Weekly Ulcer Index"
    target_drawdown_value = "ulcer_index"
    plot_drawdown_chart(
        "Weekly Ulcer Index",
        target_drawdown_value,
        "2019-01-01",
        analysis_result["portfolio"]["drawdown"][targetDrawdown],
        analysis_result["hodl"]["drawdown"][targetDrawdown],
        "./results",
        run_name + "_" + targetDrawdown + ".png",
    )

    targetDrawdown = "Monthly Ulcer Index"
    plot_drawdown_chart(
        "Monthly Ulcer Index",
        target_drawdown_value,
        "2019-01-01",
        analysis_result["portfolio"]["drawdown"][targetDrawdown],
        analysis_result["hodl"]["drawdown"][targetDrawdown],
        "./results",
        run_name + "_" + targetDrawdown + ".png",
    )

    targetDrawdown = "Weekly Sterling Ratio"
    target_drawdown_value = "sterling_ratio"
    plot_drawdown_chart(
        "Weekly Sterling Ratio",
        target_drawdown_value,
        "2019-01-01",
        analysis_result["portfolio"]["drawdown"][targetDrawdown],
        analysis_result["hodl"]["drawdown"][targetDrawdown],
        "./results",
        run_name + "_" + targetDrawdown + ".png",
    )

    targetDrawdown = "Monthly Sterling Ratio"
    plot_drawdown_chart(
        "Monthly Sterling Ratio",
        target_drawdown_value,
        "2019-01-01",
        analysis_result["portfolio"]["drawdown"][targetDrawdown],
        analysis_result["hodl"]["drawdown"][targetDrawdown],
        "./results",
        run_name + "_" + targetDrawdown + ".png",
    )


def retrieve_mc_param_financial_results(run_fingerprint, params, testEndDateString):
    results = []
    price_data_cache = {}
    for token in run_fingerprint["tokens"]:
        newTokens = []
        if token == "DAI":
            newTokens.append(token)
            price_data_cache.append(get_data_dict(token, "DAI", "1h"))
        else:
            for i in range(0, 20):
                newTokens.append(token + str(i))
                price_data_cache.append(get_data_dict(token + str(i), "DAI", "1h"))
        results.append(newTokens)

    mc_variations = generate_interarray_permutations(*results)

    mc_results = []

<<<<<<< HEAD
    mc_data = get_historic_csv_data(results,["close"],None,run_fingerprint["startDateString"],testEndDateString)
=======
    btc_params = copy.deepcopy(params)
    btc_fingerprint = copy.deepcopy(local_run_fingerprint)
    btc_fingerprint["tokens"] = ["BTC"]
    btc_fingerprint["rule"] = "hodl"
    btc_result = do_run_on_historic_data(
        btc_fingerprint,
        dict_of_np_to_jnp(btc_params),
        price_data=None,
        do_test_period=False,
    )

    mc_data = get_historic_csv_data(
        results, ["close"], None, run_fingerprint["startDateString"], testEndDateString
    )
>>>>>>> 15d6ec81

    for variation in mc_variations:
        run_fingerprint["tokens"] = variation
        variation_plus_unix = ["unix"].append(variation)
        variation_dict = mc_data[variation_plus_unix]
        train_end_date_str = run_fingerprint["endDateString"]
        local_run_fingerprint = copy.deepcopy(run_fingerprint)
        local_run_fingerprint["endDateString"] = testEndDateString

        portfolio_result = do_run_on_historic_data(
            local_run_fingerprint,
            dict_of_np_to_jnp(params),
            price_data=variation_dict,
            do_test_period=False,
        )

        minute_index = pd.date_range(
            start=run_fingerprint["startDateString"],
            periods=len(portfolio_result["value"]),
            freq="T",
        )
        minute_series = pd.Series(portfolio_result["value"], index=minute_index)
        minute_series.to_csv("./results/portfolio_result_abs.csv")

        hodl_params = copy.deepcopy(params)
        hodl_fingerprint = copy.deepcopy(local_run_fingerprint)
        hodl_fingerprint["rule"] = "hodl"
        hodl_result = do_run_on_historic_data(
            hodl_fingerprint,
            dict_of_np_to_jnp(hodl_params),
            price_data=variation_dict,
            do_test_period=False,
        )

        mc_results.append(
            single_run_results(
                False,
                False,
                "MC_Run_" + str(variation),
                run_fingerprint,
                train_end_date_str,
                local_run_fingerprint["startDateString"],
                local_run_fingerprint["startDateString"],
                portfolio_result,
                hodl_result,
            )
        )

    flattened_results = recurse_structure(mc_results[0], [], mc_results)

    return flattened_results


def retrieve_batch_window_analysis_results(
    run_name,
    plot_drawdowns,
    original_start_date,
    run_fingerprint_start_date,
    run_fingerprint_end_date,
    portfolio_result,
    hodl_result,
    batch_count,
    bout_length,
):
    date_pairs = generate_date_pairs(
        run_fingerprint_start_date, run_fingerprint_end_date, batch_count, bout_length
    )

    batch_results = []

    for batch_param in date_pairs:
        sliced_portfolio_result = slice_minutes_array(
            portfolio_result,
            original_start_date,
            batch_param["startDateString"],
            batch_param["endDateString"],
        )
        sliced_hodl_result = slice_minutes_array(
            hodl_result,
            original_start_date,
            batch_param["startDateString"],
            batch_param["endDateString"],
        )

        batch_results.append(
            retrieve_param_financial_analysis_results(
                run_name,
                plot_drawdowns,
                batch_param["startDateString"],
                batch_param["endDateString"],
                sliced_portfolio_result,
                sliced_hodl_result,
            )
        )

    flattened_results = recurse_structure(batch_results[0], [], batch_results)
    flattened_results["startDateString"] = run_fingerprint_start_date
    flattened_results["endDateString"] = run_fingerprint_end_date

    return flattened_results


def extract_values(data, keys):
    values = []
    for entry in data:
        value = entry
        for key in keys:
            value = value[key]
        values.append(value)
    return np.array(values)


def recurse_structure(structure, keys, data):
    if isinstance(structure, dict):
        result = {}
        for key, value in structure.items():
            result[key] = recurse_structure(value, keys + [key], data)
        return result
    elif isinstance(structure, (float, int)):
        values = extract_values(data, keys)
        return faf.calculate_distribution_statistics(values)
    return structure  # for lists or other types, return as is


def generate_interarray_combinations(*arrays):
    """
    Generate all inter-array permutations of elements from multiple input arrays of strings.

    Parameters:
    *arrays (list): Variable number of arrays of strings.

    Returns:
    list: List of tuples containing inter-array permutations.
    """
    interarray_combinations = list(product(*arrays))
    return interarray_combinations


def generate_date_pairs(start_date_str, end_date_str, batch_count, bout_length):
    date_format = "%Y-%m-%d %H:%M:%S"
    start_date = datetime.strptime(start_date_str, date_format)
    end_date = datetime.strptime(end_date_str, date_format)
    data_length = (end_date - start_date).total_seconds() // 60
    date_pairs = []
    max_offset = data_length - bout_length

    if max_offset <= 0:
        date_pairs.append(
            {"startDateString": start_date_str, "endDateString": end_date_str}
        )
        return date_pairs

    while len(date_pairs) < batch_count:
        random_offset = random.randint(0, max_offset)

        random_start_date = start_date + timedelta(minutes=random_offset)
        random_end_date = random_start_date + timedelta(minutes=bout_length)

        if random_end_date <= end_date:
            date_pairs.append(
                {
                    "startDateString": random_start_date.strftime(date_format),
                    "endDateString": random_end_date.strftime(date_format),
                }
            )

    return date_pairs


def plot_drawdown_chart(
    title,
    value_column,
    start_date,
    portfolio_drawdown,
    hodl_drawdown,
    target_directory,
    filename,
):
    portfolio_drawdown_series = fau.convert_to_series(portfolio_drawdown, value_column)
    hodl_drawdown_series = fau.convert_to_series(hodl_drawdown, value_column)

    fach.plot_line_chart_from_series(
        [portfolio_drawdown_series, hodl_drawdown_series],
        ["Portfolio", "basket HODL"],
        start_date,
        target_directory,
        filename,
        title,
        "Date",
        "Drawdown",
    )<|MERGE_RESOLUTION|>--- conflicted
+++ resolved
@@ -162,33 +162,12 @@
         "tokens": tokens,
         "rule": update_rule,
         "bout_offset": 14400,
-<<<<<<< HEAD
         "initial_weights_logits": initial_value_log_ratio,
         "initial_pool_value": total_initial_value,
         "use_alt_lamb": False,
         "do_trades": raw_trades is not None,
         "return_val": "final_reserves_value_and_weights"
     }
-=======
-        # "maximum_change": 3e-4,
-        # "chunk_period": 60,
-        # "weight_interpolation_period": 60,
-        "initial_weights_logits": initial_value_log_ratio,
-        "initial_pool_value": total_initial_value,
-        # "fees": 0.0,
-        # "arb_fees": 0.0,
-        # "gas_cost": 0.0,
-        "use_alt_lamb": False,
-        # "use_pre_exp_scaling": True,
-        # "weight_interpolation_method": "linear",
-        # "arb_frequency": 1,
-        "return_val": "final_reserves_value_and_weights",
-    }
-
-    print("settings")
-    print(run_fingerprint)
-    print(update_rule_parameter_dict_converted)
->>>>>>> 15d6ec81
 
     price_data_local = get_historic_parquet_data(tokens)
 
@@ -214,14 +193,10 @@
     )
     return {"resultTimeSteps": resultTimeSteps, "analysis": analysis}
 
-<<<<<<< HEAD
-def retrieve_simulation_run_analysis_results(run_fingerprint, params, portfolio_result, price_data=None):
-=======
 
 def retrieve_simulation_run_analysis_results(
     run_fingerprint, params, portfolio_result, price_data=None, btc_price_data=None
 ):
->>>>>>> 15d6ec81
 
     minute_index = pd.date_range(
         start=run_fingerprint["startDateString"],
@@ -239,6 +214,15 @@
         do_test_period=False,
         price_data=price_data,
     )
+
+    # btc_params = copy.deepcopy(params)
+    # btc_fingerprint = copy.deepcopy(run_fingerprint)
+    # btc_fingerprint["tokens"] = ["BTC"]
+    # btc_fingerprint["rule"] = "hodl"
+    #
+    # btc_result, btc_test_result = do_run_on_historic_data(
+    #     btc_fingerprint, dict_of_np_to_jnp(btc_params)
+    # )
 
     yearly_daily_rf_values = fau.convert_annual_to_daily_returns(
         filter_dtb3_values(
@@ -416,9 +400,6 @@
 
 
 def retrieve_param_and_mc_financial_analysis_results(
-<<<<<<< HEAD
-    run_fingerprint, params, testEndDateString, plot_drawdowns, plot_returns, price_data=None
-=======
     run_fingerprint,
     params,
     testEndDateString,
@@ -426,7 +407,6 @@
     plot_returns,
     price_data=None,
     btc_price_data=None,
->>>>>>> 15d6ec81
 ):
 
     train_end_date_str = run_fingerprint["endDateString"]
@@ -548,10 +528,6 @@
     single_run_start_date,
     portfolio_result,
     hodl_result,
-<<<<<<< HEAD
-=======
-    btc_result=None,
->>>>>>> 15d6ec81
 ):
 
     portfolio_train_results = slice_minutes_array(
@@ -658,10 +634,6 @@
     run_fingerprint_end_date,
     portfolio_result,
     hodl_result,
-<<<<<<< HEAD
-=======
-    btc_result=None,
->>>>>>> 15d6ec81
 ):
     # Calculate returns for portfolio
     portfolio_daily_returns = calculate_daily_returns(
@@ -830,24 +802,7 @@
 
     mc_results = []
 
-<<<<<<< HEAD
     mc_data = get_historic_csv_data(results,["close"],None,run_fingerprint["startDateString"],testEndDateString)
-=======
-    btc_params = copy.deepcopy(params)
-    btc_fingerprint = copy.deepcopy(local_run_fingerprint)
-    btc_fingerprint["tokens"] = ["BTC"]
-    btc_fingerprint["rule"] = "hodl"
-    btc_result = do_run_on_historic_data(
-        btc_fingerprint,
-        dict_of_np_to_jnp(btc_params),
-        price_data=None,
-        do_test_period=False,
-    )
-
-    mc_data = get_historic_csv_data(
-        results, ["close"], None, run_fingerprint["startDateString"], testEndDateString
-    )
->>>>>>> 15d6ec81
 
     for variation in mc_variations:
         run_fingerprint["tokens"] = variation
