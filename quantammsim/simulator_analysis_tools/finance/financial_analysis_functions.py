--- conflicted
+++ resolved
@@ -269,24 +269,6 @@
     monthly_cDaR = calculate_monthly_cdar(daily_returns, "M")
 
     return {
-<<<<<<< HEAD
-        'Daily Returns Maximum Drawdown': abs(daily_max_drawdown),
-        'Weekly Returns Maximum Drawdown': abs(weekly_max_drawdown),
-        'Monthly Returns Maximum Drawdown': abs(monthly_max_drawdown),
-        'Avg Daily Drawdown per week': daily_weekly_avg,
-        'Avg Daily Drawdown per month': daily_monthly_avg,
-        'Daily Maximum Drawdown per week': daily_weekly_max,
-        'Daily Maximum Drawdown per month': daily_monthly_max,
-        'Conditional Drawdown at Risk': annualized_cDaR.item(),
-        'Weekly CDaR': weekly_cDaR,
-        'Monthly CDaR': monthly_cDaR,
-        'Weekly Ulcer Index': daily_weekly_ulcer,
-        'Monthly Ulcer Index': daily_monthly_ulcer,
-        'Ulcer Index': ulcer_index.item(),
-        'Weekly Sterling Ratio': daily_weekly_sterling,
-        'Monthly Sterling Ratio': daily_monthly_sterling,
-        'Sterling Ratio': sterling
-=======
         "Daily Returns Maximum Drawdown": abs(daily_max_drawdown),
         "Weekly Returns Maximum Drawdown": abs(weekly_max_drawdown),
         "Monthly Returns Maximum Drawdown": abs(monthly_max_drawdown),
@@ -303,7 +285,6 @@
         "Weekly Sterling Ratio": daily_weekly_sterling,
         "Monthly Sterling Ratio": daily_monthly_sterling,
         "Sterling Ratio": sterling.item(),
->>>>>>> 2c1759be
     }
 
 
