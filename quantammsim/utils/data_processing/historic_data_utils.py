--- conflicted
+++ resolved
@@ -2,11 +2,8 @@
 import pandas as pd
 import os.path
 import os
-<<<<<<< HEAD
 import pyarrow as pa
-=======
 import matplotlib.pyplot as plt
->>>>>>> bd81a289
 
 # from numba import jit
 # from numba import float64
@@ -85,20 +82,9 @@
 
 
 def update_historic_data(token, root):
-<<<<<<< HEAD
-    print("get starting")
-    parquetPath = root + token + "_USD.parquet"
-    path = root + token + "_USD.csv"
-    dailyPath = root + token + "_USD_daily.csv"
-    hourlyPath = root + token + "_USD_hourly.csv"
-
-    # TODO change variables if symbol is usdt
-    usdtPath = root + token + "_USDT.csv"
-    usdt = False
-    csvData = pd.read_csv(
-=======
     outputPath = root + "combined_data/"
     outputMinutePath = outputPath + token + "_USD.csv"
+    parquetPath = outputPath + token + "_USD.parquet"
     path = root + "concat_binance_data/" + token + "_USD.csv"
     dailyPath = outputPath + token + "_USD_daily.csv"
     hourlyPath = outputPath + token + "_USD_hourly.csv"
@@ -139,7 +125,6 @@
     concated_df.to_csv(root + "concat_binance_data/" + token + "_USD.csv")
         
     concat_csv = pd.read_csv(
->>>>>>> bd81a289
         path,
         dtype={
             "unix": float,
@@ -160,15 +145,11 @@
             columns=["tradecount"]
         )  # TODO do we need to drop or just not read?
 
-<<<<<<< HEAD
     print("sorting")
     csvData = csvData.sort_values(by="unix", ascending=True)
     print("sorted")
     prevRow = csvData.iloc[0]
     notFirstRow = False
-=======
-    concat_csv = concat_csv.sort_values(by="unix", ascending=True)
->>>>>>> bd81a289
     totalMissingUnixPoints = list()
     totalMissingClosePoints = list()
 
@@ -259,7 +240,6 @@
     plt.savefig(final_plot_filename)
     csvData = csvData.sort_values(by="unix", ascending=True)
 
-<<<<<<< HEAD
     # usdtData = pd.read_csv(
     #     root + "USDT_USD.csv",
     #     dtype={
@@ -290,11 +270,8 @@
     #    except  Exception as e:
     #        print(e)
 
-    csvData.to_csv(path, mode="w", index=False)
+    csvData.to_csv(outputMinutePath, mode="w", index=False)
     csvData.to_parquet(parquetPath, engine='pyarrow')
-=======
-    csvData.to_csv(outputMinutePath, mode="w", index=False)
->>>>>>> bd81a289
     csvData[csvData["date"].str.contains(":00:00")].to_csv(
         hourlyPath, mode="w", index=False
     )
