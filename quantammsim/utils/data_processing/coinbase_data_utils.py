--- conflicted
+++ resolved
@@ -258,11 +258,8 @@
 
 
 import os
-<<<<<<< HEAD
-=======
-
-
->>>>>>> 52179e04
+
+
 def fill_missing_rows_with_coinbase_data(concatenated_df, token1, root):
 
     file_path = root + "coinbase_data/" + token1 + "_cb_sorted_.csv"
