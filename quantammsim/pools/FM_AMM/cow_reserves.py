
from functools import partial

import math
from typing import List, Callable
import numpy as np


# again, this only works on startup!
from jax import config, jit, vmap
import jax.numpy as jnp
from jax.lax import scan
from jax.tree_util import Partial


<<<<<<< HEAD
from functools import partial

np.seterr(all="raise")
np.seterr(under="print")
import math
from typing import List, Tuple, Callable, Dict, Any
=======
>>>>>>> 52179e04
from quantammsim.pools.FM_AMM.FMAMM_trades import jitted_FMAMM_cond_trade

config.update("jax_enable_x64", True)
np.seterr(all="raise")
np.seterr(under="print")

def align_CPAMM(reserves: List[float], price: float) -> List[float]:
    """
    Calculate the new CPAMM reserves at the align price.

    Args:
        reserves (List[float]): A list of two values representing the current reserves of the CPAMM.
        price (float): The new price to align the reserves with.

    Returns:
<<<<<<< HEAD
        List[float]: A list of two values representing
=======
        List[float]: A list of two values representing 
>>>>>>> 52179e04
        the new reserves of the CPAMM after the alignment.
    """

    # Calculate new reserves according to the constant product formula
    align_reserves = [
        math.sqrt(reserves[0] * reserves[1]) / math.sqrt(price),
        math.sqrt(reserves[0] * reserves[1]) * math.sqrt(price),
    ]

    return align_reserves


def align_FMAMM(reserves: List[float], price: float) -> List[float]:
    """
    Calculate the new reserves of a FMAMM based on the align price.

    Args:
        reserves (List[float]): A list of two values representing the current reserves of FMAMM.
        price (float): The new price to align the reserves with.

    Returns:
<<<<<<< HEAD
        List[float]: A list of two values representing
=======
        List[float]: A list of two values representing 
>>>>>>> 52179e04
        the new reserves of FMAMM after the alignment.
    """

    # Calculate new reserves s.t. the rebalancing price
    # and the final reserve ratio equal the new price
    align_reserves = [
        0.5 * reserves[0] + 0.5 * reserves[1] / price,
        0.5 * reserves[0] * price + 0.5 * reserves[1],
    ]

    return align_reserves


def align_position(
    reserves: List[float],
    price: float,
    align_function: Callable,
    amm_fee: float = 0.0,
    ext_fee: float = 0.0,
    ext_thresh: float = 0.0,
) -> List[float]:
    """
<<<<<<< HEAD
    Return new AMM position reserves the it has been aligned
    to a new price through an arbitrage trade.

    Args:
        reserves (List[float]):
            A list of two values representing the current reserves of the AMM.
        price (float): The new price to align the reserves with:
            Either a single value or a list of two values representing the bid and ask price.
        align_function (callable):
            A function used to calculate the new reserves based on the align price.
        amm_fee (float, optional):
            The trading fee that the AMM charges. Default is 0.0.
        ext_fee (float, optional):
            An additional external fee the arbitrageur needs to pay
=======
    Return new AMM position reserves the it has been aligned 
    to a new price through an arbitrage trade.

    Args:
        reserves (List[float]): 
            A list of two values representing the current reserves of the AMM.
        price (float): The new price to align the reserves with: 
            Either a single value or a list of two values representing the bid and ask price.
        align_function (callable): 
            A function used to calculate the new reserves based on the align price.
        amm_fee (float, optional): 
            The trading fee that the AMM charges. Default is 0.0.
        ext_fee (float, optional): 
            An additional external fee the arbitrageur needs to pay 
>>>>>>> 52179e04
            (could e.g. a fee on the external exchange). Default is 0.0.

    Returns:
        List[float]: A list of two values representing the new reserves of AMM after the alignment.
    """

    # if price is a tuple, calculate the average price
    if isinstance(price, tuple):
        bid_price = price[0]
        ask_price = price[1]
    else:
        bid_price = ask_price = price

    current_price = reserves[1] / reserves[0]

    # Check if the current reserves are already within the no-arbitrage price range
    if bid_price * (1 - amm_fee) * (
        1 - ext_fee
    ) <= current_price and current_price <= ask_price / (1 - amm_fee) / (1 - ext_fee):
        return reserves

    # If the current reserves are below the no-arbitrage price range, calculate the align price
    if current_price < bid_price * (1 - amm_fee) * (1 - ext_fee):
        align_price = bid_price * (1 - amm_fee) * (1 - ext_fee)

    # If the current reserves are above the no-arbitrage price range, calculate the align price
    if ask_price / (1 - amm_fee) / (1 - ext_fee) < current_price:
        align_price = ask_price / (1 - amm_fee) / (1 - ext_fee)

    # Calculate the new reserves based on the align price using the provided align_function

    # check if align_price is defined
    if "align_price" not in locals():
        print(current_price, price, amm_fee, ext_fee)

    if align_price == 0.0:
        return reserves

    align_reserves = align_function(reserves, align_price)

    # Add trading fees paid to reserves
    for i in [0, 1]:
        align_reserves[i] += (
            max(0.0, align_reserves[i] - reserves[i]) * amm_fee / (1 - amm_fee)
        )

    return align_reserves


@jit
def align_FMAMM_jax(reserves, price):
    """
    Calculate the new reserves of a FMAMM based on the align price using JAX. This function
    assumes weights of 0.5 for both tokens.

    Args:
        reserves (jnp.ndarray): 
            A JAX array of two values representing the current reserves of FMAMM.
        price (jnp.ndarray): The new price to align the reserves with.

    Returns:
        jnp.ndarray: A JAX array of two values representing 
            the new reserves of FMAMM after the alignment.
    """
    align_reserves = jnp.array(
        [
            0.5 * reserves[0] + 0.5 * reserves[1] / price,
            0.5 * reserves[0] * price + 0.5 * reserves[1],
        ]
    )
    return align_reserves


@jit
def align_FMAMM_onearb_jax(reserves, price):
    """
    Calculate the new reserves of a FMAMM based on results in sec. 6 of the FM-AMM paper, using JAX.
    This function assumes weights of 0.5 for both tokens.

    Args:
        reserves (jnp.ndarray): 
            A JAX array of two values representing the current reserves of FMAMM.
            price (jnp.ndarray): The new price to align the reserves with.

    Returns:
        jnp.ndarray: A JAX array of two values representing 
            the new reserves of FMAMM after the alignment.
    """
    constant = reserves[0] * reserves[1]
    align_reserves = jnp.array(
        [
            0.5 * reserves[0] + 0.5 * jnp.sqrt(constant / price),
            0.5 * jnp.sqrt(constant * price) + 0.5 * reserves[1],
        ]
    )
    return align_reserves


@jit
def _jax_calc_cowamm_reserves_with_fees_scan_function(
    carry_list, prices, weights, gamma=0.997, arb_thresh=0.0, arb_fees=0.0
):
    """
    Calculate changes in COW AMM (FM-AMM) reserves considering fees and arbitrage opportunities.

    This function extends the basic reserve calculation by incorporating transaction fees
    and potential arbitrage opportunities, following the methodology described in the
    FM-AMM paper.

    Parameters
    ----------
    carry_list : list
        List containing the previous prices and reserves.
    prices : jnp.ndarray
        Array containing the current prices.
    weights : jnp.ndarray
        Array containing the weights of the pool, assumed to be of shape (2,) and sum to 1.
    gamma : float, optional
        Fee factor for no-arbitrage bounds, by default 0.997.
    arb_thresh : float, optional
        Threshold for profitable arbitrage, by default 0.0.
    arb_fees : float, optional
        Fees associated with arbitrage, by default 0.0.

    Returns
    -------
    list
        Updated list containing the new weights, prices, and reserves.
    jnp.ndarray
        Array of reserves.
    """
    # carry_list[1] is previous reserves
    prev_reserves = carry_list[1]

    # first find quoted price
    current_price = (prev_reserves[1] / prev_reserves[0]) * (weights[0] / weights[1])

    # envelope of no arb region
    ### see if prices are out of envelope
    bid_price = ask_price = prices[0] / prices[1]
    align_price_if_current_price_below_bid = bid_price * gamma * (1 - arb_fees)
    align_price_if_current_price_above_ask = ask_price / gamma / (1 - arb_fees)
    current_price_below_bid = current_price <= align_price_if_current_price_below_bid
    current_price_above_ask = align_price_if_current_price_above_ask <= current_price
    outside_no_arb_region = jnp.any(current_price_below_bid | current_price_above_ask)

    # now construct new values of reserves, profit, for IF
    # we are out of region -- and then use jnp where function to 'paste in'
    # values if outside_no_arb_region is True and trade is profitable to arb
    # We have to handle two cases here, for if prices are above or below the
    # no-arb region

    align_price = jnp.where(
        current_price_below_bid,
        align_price_if_current_price_below_bid,
        current_price,
    )
    align_price = jnp.where(
        current_price_above_ask,
        align_price_if_current_price_above_ask,
        align_price,
    )
    # calc align reserves including added trading fees paid to reserves
    align_reserves = (
        align_FMAMM_jax(prev_reserves * weights[::-1] * 2.0, align_price)
        - prev_reserves * weights[::-1] * 2.0
        + prev_reserves
    )
    align_reserves += (
        jnp.maximum(0, align_reserves - prev_reserves) * (1 - gamma) / gamma
    )

    reserves = jnp.where(outside_no_arb_region, align_reserves, prev_reserves)
    return [prices, reserves], reserves


@jit
def _jax_calc_cowamm_reserves_with_fees(
    initial_reserves, prices, weight=0.5, fees=0.003, arb_thresh=0.0, arb_fees=0.0
):
    """
    Calculate AMM reserves considering fees for CowAMM where weights
    (which can be other than 50-50) are used.

    This function computes the changes in reserves for a CowAMM that takes into account
    transaction fees and potential arbitrage opportunities. It uses a scan operation
    to apply these calculations over multiple timesteps.

    Parameters
    ----------
    initial_reserves : jnp.ndarray
        Initial reserves at the start of the calculation.
    prices : jnp.ndarray
        Two-dimensional array of asset prices over time.
    weight : float
        Weight of the first token (must be between 0 and 1, assumes second token's weight is one minus this). Defaults to 0.5 (equal weights).
    fees : float, optional
        Swap fee charged on transactions, by default 0.003.
    arb_thresh : float, optional
        Threshold for profitable arbitrage, by default 0.0.
    arb_fees : float, optional
        Fees associated with arbitrage, by default 0.0.

    Returns
    -------
    jnp.ndarray
        The reserves array, indicating the changes in reserves over time.
    """

<<<<<<< HEAD
    n_assets = prices.shape[1]
    assert n_assets == 2

    n = prices.shape[0]
=======
    # carry_list[1] is previous reserves
    prev_reserves = carry_list[1]
>>>>>>> 52179e04

    initial_prices = prices[0]

    gamma = 1.0 - fees

    weights = jnp.array([weight, 1 - weight])

<<<<<<< HEAD
    scan_fn = Partial(
        _jax_calc_cowamm_reserves_with_fees_scan_function,
        weights=weights,
        gamma=gamma,
        arb_thresh=arb_thresh,
        arb_fees=arb_fees,
=======
    align_price = jnp.where(
        current_price_below_bid,
        align_price_if_current_price_below_bid,
        current_price,
    )
    align_price = jnp.where(
        current_price_above_ask,
        align_price_if_current_price_above_ask,
        align_price,
    )
    # calc align reserves including added trading fees paid to reserves
    align_reserves = (
        align_FMAMM_jax(prev_reserves * weights[::-1] * 2.0, align_price)
        - prev_reserves * weights[::-1] * 2.0
        + prev_reserves
    )
    align_reserves += (
        jnp.maximum(0, align_reserves - prev_reserves) * (1 - gamma) / gamma
>>>>>>> 52179e04
    )

    carry_list_init = [initial_prices, initial_reserves]
    carry_list_end, reserves = scan(scan_fn, carry_list_init, prices)

    return reserves


# @jit
def _jax_calc_cowamm_reserves_one_arb_with_fees_scan_function(
    carry_list,
    prices,
    weight=0.5,
    gamma=0.997,
    arb_thresh=0.0,
    arb_fees=0.0,
):
    """
    Calculate changes in COW AMM (FM-AMM) reserves considering fees and arbitrage opportunities.

    This function extends the basic reserve calculation by incorporating transaction fees
    and potential arbitrage opportunities, following the methodology described in the
    FM-AMM paper.

    Parameters
    ----------
    carry_list : list
        List containing the previous prices and reserves.
    prices : jnp.ndarray
        Array containing the current prices.
    weight : float, optional
        Weight of the first token (must be between 0 and 1, assumes second token's weight is one minus this). Defaults to 0.5 (equal weights).
    gamma : float, optional
        Fee factor for no-arbitrage bounds, by default 0.997.
    arb_thresh : float, optional
        Threshold for profitable arbitrage, by default 0.0.
    arb_fees : float, optional
        Fees associated with arbitrage, by default 0.0.

    Returns
    -------
    list
        Updated list containing the new weights, prices, and reserves.
    jnp.ndarray
        Array of reserves.
    """
    # NOTE: MAYBE THIS SHOULD BE DONE IN LOG SPACE?

    # carry_list[1] is previous reserves
    prev_reserves = carry_list[1]

<<<<<<< HEAD
=======
    scalar_price = prices[0]

>>>>>>> 52179e04
    prev_product = prev_reserves[0] * prev_reserves[1]

    scalar_price = prices[0] / prices[1]

    # calculate the two possible trades:
    # case 1:
    # change in reserves[0] > 0
    # change in reserves[1] < 0

    # case 2:
    # change in reserves[0] < 0
    # change in reserves[1] > 0

    delta_reserves_0_case1 = weight * (
        prev_reserves[0] - (jnp.sqrt(prev_product / (gamma * scalar_price)))
    )
    delta_reserves_1_case1 = weight * (
        prev_reserves[1] / gamma - (jnp.sqrt(prev_product * scalar_price / (gamma)))
    )

    delta_reserves_0_case2 = weight * (
        prev_reserves[0] / gamma - (jnp.sqrt(prev_product / (gamma * scalar_price)))
    )
<<<<<<< HEAD
    delta_reserves_1_case2 = weight * (
=======

    delta_reserves_1_case2 = 0.5 * (
>>>>>>> 52179e04
        prev_reserves[1] - (jnp.sqrt(prev_product * scalar_price / (gamma)))
    )

    overall_trades = jnp.array(
        [
            [-delta_reserves_0_case1, -delta_reserves_1_case1],
            [-delta_reserves_0_case2, -delta_reserves_1_case2],
        ]
    )
    profits = -(overall_trades * prices).sum(-1)

    mask = jnp.zeros_like(profits)
    # of the two profits, take the minimum
    # this is counterintuitive, but it is correct
    # as the other trade/profit corresponds to a trade that is not
    # actually possible/acceptable.
    correct_profit = jnp.min(profits)
    print("profits: ", profits)

    mask = jnp.where(profits == correct_profit, 1.0, 0.0)
    delta = mask @ overall_trades
    align_reserves = prev_reserves + delta

    # check if this is worth the cost to arbs
    # is this delta a good deal for the arb?
    profit_to_arb = correct_profit - arb_thresh

    arb_external_rebalance_cost = 0.5 * arb_fees * (jnp.abs(delta) * prices).sum()
    arb_profitable = profit_to_arb >= arb_external_rebalance_cost
    reserves = jnp.where(arb_profitable, align_reserves, prev_reserves)
    return [prices, reserves], reserves


@jit
<<<<<<< HEAD
def _jax_calc_cowamm_reserves_one_arb_with_fees(
    initial_reserves, prices, weight=0.5, fees=0.003, arb_thresh=0.0, arb_fees=0.0
=======
def _jax_calc_cowamm_reserves_under_attack_zero_fees_scan_function(
    carry_list,
    prices,
    arb_thresh=0.0,
    arb_fees=0.0,
):
    """
    Calculate changes in COW AMM (FM-AMM) reserves considering fees and arbitrage opportunities.

    This function extends the basic reserve calculation by incorporating transaction fees
    and potential arbitrage opportunities, following the methodology described in the
    FM-AMM paper.

    Parameters
    ----------
    carry_list : list
        List containing the previous reserves.
    prices : jnp.ndarray
        Array containing the current prices.
    arb_thresh : float, optional
        Threshold for profitable arbitrage, by default 0.0.
    arb_fees : float, optional
        Fees associated with arbitrage, by default 0.0.

    Returns
    -------
    list
        Updated list containing the new weights, prices, and reserves.
    jnp.ndarray
        Array of reserves.
    """
    # NOTE: MAYBE THIS SHOULD BE DONE IN LOG SPACE?

    # carry_list[0] is previous reserves
    prev_reserves = carry_list[0]

    scalar_price = prices[0]

    prev_product = prev_reserves[0] * prev_reserves[1]

    # envelope of no arb region
    ### see if prices are out of envelope
    scalar_price = prices[0] / prices[1]

    # calculate the two possible trades:
    # case 1:
    # change in reserves[0] > 0
    # change in reserves[1] < 0

    # case 2:
    # change in reserves[0] < 0
    # change in reserves[1] > 0

    delta_reserves_0 = 0.5 * (
        prev_reserves[0] - (jnp.sqrt(prev_product / (scalar_price)))
    )
    delta_reserves_1 = 0.5 * (
        prev_reserves[1] - (jnp.sqrt(prev_product * scalar_price))
    )

    overall_trade = jnp.array([-delta_reserves_0, -delta_reserves_1])
    #TODO MW review
    profit = -(overall_trade * prices).sum(-1)

    align_reserves = prev_reserves + overall_trade
    # check if this is worth the cost to arbs
    # is this delta a good deal for the arb?
    profit_to_arb = profit - arb_thresh

    arb_external_rebalance_cost = (
        0.5 * arb_fees * (jnp.abs(overall_trade) * prices).sum()
    )
    arb_profitable = profit_to_arb >= arb_external_rebalance_cost
    reserves = jnp.where(arb_profitable, align_reserves, prev_reserves)
    return [reserves], reserves


@jit
def _jax_calc_cowamm_reserves_under_attack_with_fees(
    initial_reserves, prices, fees=0.003, arb_thresh=0.0, arb_fees=0.0
>>>>>>> 52179e04
):
    """
    Calculate AMM reserves considering fees for CowAMM

    This function computes the changes in reserves for a CowAMM that takes into account
    transaction fees and potential arbitrage opportunities. It uses a scan operation
    to apply these calculations over multiple timesteps.

    Parameters
    ----------
    initial_reserves : jnp.ndarray
        Initial reserves at the start of the calculation.
    prices : jnp.ndarray
        Two-dimensional array of asset prices over time.
    weight : float, optional
        Weight of the first token (must be between 0 and 1, assumes second token's weight is
        one minus this). Defaults to 0.5 (equal weights).
    fees : float, optional
        Swap fee charged on transactions, by default 0.003.
    arb_thresh : float, optional
        Threshold for profitable arbitrage, by default 0.0.
    arb_fees : float, optional
        Fees associated with arbitrage, by default 0.0.

    Returns
    -------
    jnp.ndarray
        The reserves array, indicating the changes in reserves over time.
    """

    n_assets = prices.shape[1]
    assert n_assets == 2

    n = prices.shape[0]

    initial_prices = prices[0]

    gamma = 1.0 - fees

    scan_fn = Partial(
        _jax_calc_cowamm_reserves_one_arb_with_fees_scan_function,
        weight=weight,
        gamma=gamma,
        arb_thresh=arb_thresh,
        arb_fees=arb_fees,
    )

    carry_list_init = [initial_prices, initial_reserves]
    carry_list_end, reserves = scan(scan_fn, carry_list_init, prices)

    return reserves


@jit
def _jax_calc_cowamm_reserves_one_arb_zero_fees_scan_function(
    carry_list,
    prices,
    weight=0.5,
    arb_thresh=0.0,
    arb_fees=0.0,
):
    """
    Calculate changes in COW AMM (FM-AMM) reserves considering fees and arbitrage opportunities.

    This function extends the basic reserve calculation by incorporating transaction fees
    and potential arbitrage opportunities, following the methodology described in the
    FM-AMM paper.

    Parameters
    ----------
    carry_list : list
        List containing the previous reserves.
    prices : jnp.ndarray
        Array containing the current prices.
    weight : float, optional
        Weight of the first token (must be between 0 and 1, assumes second token's weight is
        one minus this). Defaults to 0.5 (equal weights).
    arb_thresh : float, optional
        Threshold for profitable arbitrage, by default 0.0.
    arb_fees : float, optional
        Fees associated with arbitrage, by default 0.0.

    Returns
    -------
    list
        Updated list containing the new weights, prices, and reserves.
    jnp.ndarray
        Array of reserves.
    """
    # NOTE: MAYBE THIS SHOULD BE DONE IN LOG SPACE?

<<<<<<< HEAD
    # carry_list[0] is previous reserves
    prev_reserves = carry_list[0]

    # first find quoted price
    current_price = prev_reserves[1] / prev_reserves[0]

    prev_product = prev_reserves[0] * prev_reserves[1]
=======
    n_assets = prices.shape[1]
    assert n_assets == 2

    scan_fn = Partial(
        _jax_calc_cowamm_reserves_under_attack_zero_fees_scan_function,
        arb_thresh=arb_thresh,
        arb_fees=arb_fees,
    )

    carry_list_init = [initial_reserves]
    _, reserves = scan(scan_fn, carry_list_init, prices)

    return reserves


# @partial(jit, static_argnums=(2,3,))
def align_cowamm_position_jax(
    reserves,
    _,
    amm_fee=0.0,
    ext_fee=0.0,
):
    """
    Return new FMAMM position reserves after it has been aligned to a new price 
    through an arbitrage trade using JAX.

    Args:
        reserves (jnp.ndarray): A JAX array of two values representing 
        the current reserves of the FMAMM.
        price (float): The new price to align the reserves with.
        amm_fee (float, optional): The trading fee that the AMM charges. Default is 0.0.
        ext_fee (float, optional): An additional external fee the arbitrageur needs to pay. 
        Default is 0.0.

    Returns:
        jnp.ndarray: A JAX array of two values representing the new reserves of FMAMM 
        after the alignment.
    """
    current_price = reserves[1] / reserves[0]
>>>>>>> 52179e04

    scalar_price = prices[0] / prices[1]

    delta_reserves_0 = weight * (
        prev_reserves[0] - (jnp.sqrt(prev_product / (scalar_price)))
    )
<<<<<<< HEAD
    delta_reserves_1 = weight * (
        prev_reserves[1] - (jnp.sqrt(prev_product * scalar_price))
=======

    # Calculate the new reserves based on the align price using the align_FMAMM_jax function
    align_reserves = align_FMAMM_jax(reserves, align_price)

    # Add trading fees paid to reserves
    align_reserves = align_reserves + jnp.maximum(
        0.0, align_reserves - reserves
    ) * amm_fee / (1 - amm_fee)

    return align_reserves


@jit
def _jax_calc_cowamm_reserve_ratio_n_assets(prev_prices, _, prices, n=2):
    """
    This is an experimental function, who's output cannot be guaranteed to be correct.
    This function is not used in the codebase, and its implementation is not stable.

    Calculate reserves ratio changes for a single timestep.

    This function computes the changes in reserves for an automated market maker (FM-AMM) model
    based on a single change in asset prices. It is optimized for GPU execution.

    Parameters
    ----------
    prev_prices : jnp.ndarray
        Array of previous asset prices.
    weights : jnp.ndarray
        Array of current asset weights.
    prices : jnp.ndarray
        Array of current asset prices.
    n: int
        Number of assets

    Returns
    -------
    jnp.ndarray
        Array of reserves ratio changes.
    """

    price_change_ratio = prices / prev_prices
    price_product_change_ratio = jnp.prod(price_change_ratio**prev_weights)
    ratios_from_price_change = price_product_change_ratio / price_change_ratio

    leave_one_out_idx = jnp.arange(1, n) - jnp.tri(n, n - 1, k=-1, dtype=bool)
    all_other_assets_ratio = jnp.prod(
        ratios_from_price_change[leave_one_out_idx], axis=-1
>>>>>>> 52179e04
    )

<<<<<<< HEAD
    # Rather than explicitly checking no-arb bounds, we calculate the optimal trade and check
    # if it's profitable. If so, execute it. Otherwise reserves stay unchanged.
    overall_trade = jnp.array([-delta_reserves_0, -delta_reserves_1])
    profit = -(overall_trade * prices).sum(-1)

    align_reserves = prev_reserves + overall_trade
    # check if this is worth the cost to arbs
    # is this delta a good deal for the arb?
    profit_to_arb = profit - arb_thresh
=======
    Returns
    -------
    jnp.ndarray
        Array of reserves ratio changes.
    """
    price = prices[0] / prices[1]
    old_price = prev_prices[0] / prev_prices[1]
    price_ratio = jnp.array([old_price / price, price / old_price], dtype=jnp.float64)
    return 0.5 * (1 + price_ratio)


_jax_calc_cowamm_reserve_ratio_vmapped = vmap(_jax_calc_cowamm_reserve_ratio)


def align_FMAMM(reserves, price):
    """
    Calculate the new reserves of a FMAMM based on the align price.

    Args:
        reserves (List[float]): A list of two values representing the current reserves of FMAMM.
        price (float): The new price to align the reserves with.

    Returns:
        List[float]: A list of two values representing the new reserves of FMAMM 
        after the alignment.
    """

    # Calculate new reserves s.t. the rebalancing price 
    # and the final reserve ratio equal the new price
    align_reserves = [
        0.5 * reserves[0] + 0.5 * reserves[1] / price,
        0.5 * reserves[0] * price + 0.5 * reserves[1],
    ]
>>>>>>> 52179e04

    arb_external_rebalance_cost = (
        0.5 * arb_fees * (jnp.abs(overall_trade) * prices).sum()
    )
    arb_profitable = profit_to_arb >= arb_external_rebalance_cost
    reserves = jnp.where(arb_profitable, align_reserves, prev_reserves)
    return [reserves], reserves


@jit
def _jax_calc_cowamm_reserves_one_arb_zero_fees(
    initial_reserves, prices, weight=0.5, arb_thresh=0.0, arb_fees=0.0
):
    """
    Calculate AMM reserves considering fees for CowAMM

    This function computes the changes in reserves for a CowAMM that takes into account
    transaction fees and potential arbitrage opportunities. It uses a scan operation
    to apply these calculations over multiple timesteps.

    Parameters
    ----------
    initial_reserves : jnp.ndarray
        Initial reserves at the start of the calculation.
    prices : jnp.ndarray
        Two-dimensional array of asset prices over time.
    weight : float, optional
        Weight of the first token (must be between 0 and 1, assumes second token's weight is
        one minus this). Defaults to 0.5 (equal weights).
    arb_thresh : float, optional
        Threshold for profitable arbitrage, by default 0.0.
    arb_fees : float, optional
        Fees associated with arbitrage, by default 0.0.

    Returns
    -------
    jnp.ndarray
        The reserves array, indicating the changes in reserves over time.
    """

    n_assets = prices.shape[1]
    assert n_assets == 2

    initial_prices = prices[0]

    scan_fn = Partial(
        _jax_calc_cowamm_reserves_one_arb_zero_fees_scan_function,
        weight=weight,
        arb_thresh=arb_thresh,
        arb_fees=arb_fees,
    )

<<<<<<< HEAD
    carry_list_init = [initial_reserves]
    carry_list_end, reserves = scan(scan_fn, carry_list_init, prices)
=======
    carry_list_init = [initial_prices, initial_reserves]
    _, reserves = scan(scan_fn, carry_list_init, prices)
>>>>>>> 52179e04

    return reserves


@jit
def _jax_calc_cowamm_reserve_ratio(prev_prices, prices):
    """
    Calculate reserves ratio changes for a single timestep.

    This function computes the changes in reserves for an COW automated market maker
    (aka FM-AMM) based on a single change in asset prices. It is optimized for GPU execution.

    This function assumes equal weights (0.5) for both assets in the pool. For unequal weights,
    use _jax_calc_cowamm_reserves_with_weights_with_fees instead with fees=0.0.

    Parameters
    ----------
    prev_prices : jnp.ndarray
        Array of previous asset prices.
    prices : jnp.ndarray
        Array of current asset prices.

    Returns
    -------
    jnp.ndarray
        Array of reserves ratio changes.
    """
    price = prices[0] / prices[1]
    old_price = prev_prices[0] / prev_prices[1]
    price_ratio = jnp.array([old_price / price, price / old_price], dtype=jnp.float64)
    return 0.5 * (1 + price_ratio)

<<<<<<< HEAD
=======
    n_assets = prices.shape[1]
    assert n_assets == 2

    initial_prices = prices[0]

    gamma = 1.0 - fees

    scan_fn = Partial(
        _jax_calc_cowamm_reserves_with_weights_with_fees_scan_function,
        weights=weights,
        gamma=gamma,
        arb_thresh=arb_thresh,
        arb_fees=arb_fees,
    )

    carry_list_init = [initial_prices, initial_reserves]
    _, reserves = scan(scan_fn, carry_list_init, prices)
>>>>>>> 52179e04

_jax_calc_cowamm_reserve_ratio_vmapped = vmap(_jax_calc_cowamm_reserve_ratio)


@partial(jit, static_argnums=(3, 4))
def _jax_calc_cowamm_reserves_with_dynamic_fees_and_trades_scan_function(
    carry_list, input_list, weight=0.5, do_trades=True, do_arb=True
):
    """
    Calculate changes in COW AMM (FM-AMM) reserves considering fees and arbitrage opportunities.

    This function extends the basic reserve calculation by incorporating transaction fees
    and potential arbitrage opportunities, following the methodology described in the
    FM-AMM paper.

    Parameters
    ----------
    carry_list : list
        List containing the previous prices and reserves.
    input_list: list
        List containing:
        prices : jnp.ndarray
            Array containing the current prices.
        gamma : float, optional
            Fee factor for no-arbitrage bounds, by default 0.997.
        arb_thresh : float, optional
            Threshold for profitable arbitrage, by default 0.0.
        arb_fees : float, optional
            Fees associated with arbitrage, by default 0.0.
    do_trades : bool
        Whether to execute trades.
    do_arb : bool
        Whether to execute arbitrage trades.

    Returns
    -------
    list
        Updated list containing the new weights, prices, and reserves.
    jnp.ndarray
        Array of reserves.
    """

    # carry_list[1] is previous reserves
    prev_reserves = carry_list[1]

    # input_list[0] is prices
    prices = input_list[0]
    gamma = input_list[1]
    arb_fees = input_list[3]

    # first find quoted price
    current_price = prev_reserves[1] / prev_reserves[0]

    # envelope of no arb region
    ### see if prices are out of envelope
    bid_price = ask_price = prices[0] / prices[1]
    align_price_if_current_price_below_bid = bid_price * gamma * (1 - arb_fees)
    align_price_if_current_price_above_ask = ask_price / gamma / (1 - arb_fees)
    current_price_below_bid = current_price <= align_price_if_current_price_below_bid
    current_price_above_ask = align_price_if_current_price_above_ask <= current_price
    outside_no_arb_region = jnp.any(current_price_below_bid | current_price_above_ask)

    # now construct new values of reserves, profit, for IF
    # we are out of region -- and then use jnp where function to 'paste in'
    # values if outside_no_arb_region is True and trade is profitable to arb
    # We have to handle two cases here, for if prices are above or below the
    # no-arb region

    align_price = jnp.where(
        current_price_below_bid,
        align_price_if_current_price_below_bid,
        current_price,
    )
    align_price = jnp.where(
        current_price_above_ask,
        align_price_if_current_price_above_ask,
        align_price,
    )
    # calc align reserves including added trading fees paid to reserves
    align_reserves = align_FMAMM_jax(prev_reserves, align_price)
    align_reserves += (
        jnp.maximum(0, align_reserves - prev_reserves) * (1 - gamma) / gamma
    )

    reserves = jnp.where(outside_no_arb_region * do_arb, align_reserves, prev_reserves)

    # apply trade if trade is present
    if do_trades:
        reserves += jitted_FMAMM_cond_trade(do_trades, reserves, trade, gamma)

    return [prices, reserves], reserves


@partial(jit, static_argnums=(3, 4))
def _jax_calc_cowamm_reserves_with_dynamic_fees_and_trades_scan_function(
    carry_list, input_list, arb_quality, weight=0.5, do_trades=True, do_arb=True
):
    """
    Calculate changes in COW AMM (FM-AMM) reserves considering fees and arbitrage opportunities.

    This function extends the basic reserve calculation by incorporating transaction fees
    and potential arbitrage opportunities, following the methodology described in the
    FM-AMM paper.

    Parameters
    ----------
    carry_list : list
        List containing the previous prices and reserves.
    input_list: list
        List containing:
        prices : jnp.ndarray
            Array containing the current prices.
        gamma : float, optional
            Fee factor for no-arbitrage bounds, by default 0.997.
        arb_thresh : float, optional
            Threshold for profitable arbitrage, by default 0.0.
        arb_fees : float, optional
            Fees associated with arbitrage, by default 0.0.
    arb_quality : float
        Quality of arbitrage execution, between 0 and 1. Higher values mean more efficient arbitrage.
    weight : float, optional
        Weight of the first token (must be between 0 and 1, assumes second token's weight is
        one minus this). Defaults to 0.5 (equal weights).
    do_trades : bool
        Whether to execute trades.
    do_arb : bool
        Whether to execute arbitrage trades.

    Returns
    -------
    list
        Updated list containing the new weights, prices, and reserves.
    jnp.ndarray
        Array of reserves.
    """

    # carry_list[0] is previous prices
    prev_prices = carry_list[0]

    # carry_list[1] is previous reserves
    prev_reserves = carry_list[1]

    # input_list[0] is prices
    prices = input_list[0]
    gamma = input_list[1]
    arb_thresh = input_list[2]
    arb_fees = input_list[3]
    trade = input_list[4]

    if do_arb:
        reserves_with_perfect_arb = _jax_calc_cowamm_reserves_with_fees_scan_function(
            carry_list=carry_list,
            prices=prices,
            weights=weights,
            gamma=gamma,
            arb_thresh=arb_thresh,
            arb_fees=arb_fees,
        )
        reserves_with_one_arb = (
            _jax_calc_cowamm_reserves_one_arb_with_fees_scan_function(
                carry_list=carry_list,
                prices=prices,
                weight=weights[0],
                gamma=gamma,
                arb_thresh=arb_thresh,
                arb_fees=arb_fees,
            )
        )

        reserves = (
            arb_quality * reserves_with_perfect_arb
            + (1 - arb_quality) * reserves_with_one_arb
        )
    else:
        reserves = prev_reserves

    # apply trade if trade is present
    if do_trades:
        reserves += jitted_FMAMM_cond_trade(
            do_trades, reserves, trade, gamma, weights[0]
        )

    return [prices, reserves], reserves


@partial(jit, static_argnums=(8, 9))
def _jax_calc_cowamm_reserves_with_dynamic_inputs(
    initial_reserves,
    prices,
    fees,
    arb_thresh,
    arb_fees,
    weights,
    arb_quality,
    trades=None,
    do_trades=True,
    do_arb=True,
):
    """
    Calculate AMM reserves considering fees for CowAMM

    This function computes the changes in reserves for a CowAMM that takes into account
    transaction fees and potential arbitrage opportunities. It uses a scan operation
    to apply these calculations over multiple timesteps.

    Parameters
    ----------
    initial_reserves : jnp.ndarray
        Initial reserves at the start of the calculation.
    prices : jnp.ndarray
        Two-dimensional array of asset prices over time.
    fees : jnp.ndarray
        Swap fee charged over time
    arb_thresh : jnp.ndarray
        Threshold for profitable arbitrage over time
    arb_fees : jnp.ndarray
        Fees associated with arbitrage over time
    weight : float, optional
        Weight parameter for the pool, by default 0.5
    trades : jnp.ndarray, optional
        Array of trades for each timestep. Format for each row:
        trades[0] = index of token to trade in to pool
        trades[1] = index of token to trade out of pool
        trades[2] = amount of 'token in' to trade
    do_trades : bool, optional
        Whether to process trades, by default False
    do_arb : bool, optional
        Whether to process arbitrage, by default True

    Returns
    -------
    jnp.ndarray
        The reserves array, indicating the changes in reserves over time.
    """

    n_assets = prices.shape[1]
    assert n_assets == 2

    initial_prices = prices[0]

    gamma = 1.0 - fees

    scan_fn = Partial(
        _jax_calc_cowamm_reserves_with_dynamic_fees_and_trades_scan_function,
<<<<<<< HEAD
        weights=weights,
        do_trades=do_trades,
        do_arb=do_arb,
        arb_quality=arb_quality,
=======
        do_trades=do_trades,
>>>>>>> 52179e04
    )

    carry_list_init = [initial_prices, initial_reserves]
    _, reserves = scan(
        scan_fn, carry_list_init, [prices, gamma, arb_thresh, arb_fees, trades]
    )

<<<<<<< HEAD
    return reserves


# @jit
# def _jax_calc_cowamm_reserves_with_weights_with_fees_scan_function(
#     carry_list, prices, weights, gamma=0.997, arb_thresh=0.0, arb_fees=0.0
# ):
#     """
#     Calculate changes in COW AMM (FM-AMM) reserves considering fees and arbitrage opportunities.

#     This function extends the basic reserve calculation by incorporating transaction fees
#     and potential arbitrage opportunities, following the methodology described in the
#     FM-AMM paper.

#     Parameters
#     ----------
#     carry_list : list
#         List containing the previous prices and reserves.
#     prices : jnp.ndarray
#         Array containing the current prices.
#     weights : jnp.ndarray
#         Array containing the weights of the pool.
#     gamma : float, optional
#         Fee factor for no-arbitrage bounds, by default 0.997.
#     arb_thresh : float, optional
#         Threshold for profitable arbitrage, by default 0.0.
#     arb_fees : float, optional
#         Fees associated with arbitrage, by default 0.0.

#     Returns
#     -------
#     list
#         Updated list containing the new weights, prices, and reserves.
#     jnp.ndarray
#         Array of reserves.
#     """

#     # carry_list[1] is previous reserves
#     prev_reserves = carry_list[1]

#     # first find quoted price
#     current_price = (prev_reserves[1] / prev_reserves[0]) * (weights[0] / weights[1])

#     # envelope of no arb region
#     ### see if prices are out of envelope
#     bid_price = ask_price = prices[0] / prices[1]
#     align_price_if_current_price_below_bid = bid_price * gamma * (1 - arb_fees)
#     align_price_if_current_price_above_ask = ask_price / gamma / (1 - arb_fees)
#     current_price_below_bid = current_price <= align_price_if_current_price_below_bid
#     current_price_above_ask = align_price_if_current_price_above_ask <= current_price
#     outside_no_arb_region = jnp.any(current_price_below_bid | current_price_above_ask)

#     # now construct new values of reserves, profit, for IF
#     # we are out of region -- and then use jnp where function to 'paste in'
#     # values if outside_no_arb_region is True and trade is profitable to arb
#     # We have to handle two cases here, for if prices are above or below the
#     # no-arb region

#     align_price = jnp.where(
#         current_price_below_bid,
#         align_price_if_current_price_below_bid,
#         current_price,
#     )
#     align_price = jnp.where(
#         current_price_above_ask,
#         align_price_if_current_price_above_ask,
#         align_price,
#     )
#     # calc align reserves including added trading fees paid to reserves
#     align_reserves = (
#         align_FMAMM_jax(prev_reserves * weights[::-1] * 2.0, align_price)
#         - prev_reserves * weights[::-1] * 2.0
#         + prev_reserves
#     )
#     align_reserves += (
#         jnp.maximum(0, align_reserves - prev_reserves) * (1 - gamma) / gamma
#     )

#     reserves = jnp.where(outside_no_arb_region, align_reserves, prev_reserves)

#     return [prices, reserves], reserves


# @jit
# def _jax_calc_cowamm_reserves_with_weights_with_fees(
#     initial_reserves, prices, weights, fees=0.003, arb_thresh=0.0, arb_fees=0.0
# ):
#     """
#     Calculate AMM reserves considering fees for CowAMM where weights
#     (which can be other than 50-50) are used.

#     This function computes the changes in reserves for a CowAMM that takes into account
#     transaction fees and potential arbitrage opportunities. It uses a scan operation
#     to apply these calculations over multiple timesteps.

#     Parameters
#     ----------
#     initial_reserves : jnp.ndarray
#         Initial reserves at the start of the calculation.
#     prices : jnp.ndarray
#         Two-dimensional array of asset prices over time.
#     weights : jnp.ndarray
#         Array containing the weights of the pool.
#     fees : float, optional
#         Swap fee charged on transactions, by default 0.003.
#     arb_thresh : float, optional
#         Threshold for profitable arbitrage, by default 0.0.
#     arb_fees : float, optional
#         Fees associated with arbitrage, by default 0.0.

#     Returns
#     -------
#     jnp.ndarray
#         The reserves array, indicating the changes in reserves over time.
#     """

#     n_assets = prices.shape[1]
#     assert n_assets == 2

#     initial_prices = prices[0]

#     gamma = 1.0 - fees

#     scan_fn = Partial(
#         _jax_calc_cowamm_reserves_with_weights_with_fees_scan_function,
#         weights=weights,
#         gamma=gamma,
#         arb_thresh=arb_thresh,
#         arb_fees=arb_fees,
#     )

#     carry_list_init = [initial_prices, initial_reserves]
#     _, reserves = scan(scan_fn, carry_list_init, prices)

#     return reserves



if __name__ == "__main__":
    print("testing")
    # Test zero fees scan function
    import jax.numpy as jnp

    # Set up test inputs
    carry_list = [jnp.array([100.0, 100.0])]  # Previous reserves
    prices = jnp.array([20.0, 1.0])  # Current prices
    gamma = 0.997
    arb_thresh = 0.0
    arb_fees = 0.0

    # Run test
    result = _jax_calc_cowamm_reserves_one_arb_zero_fees_scan_function(
        carry_list, prices, arb_thresh=arb_thresh, arb_fees=arb_fees
    )

    print("Test _jax_calc_cowamm_reserves_one_arb_zero_fees_scan_function:")
    print(f"Input carry list: {carry_list}")
    print(f"Input prices: {prices}")
    print(f"Result: {result}")

    from quantammsim.pools.G3M.balancer.balancer_reserves import (
        _jax_calc_balancer_reserve_ratio,
    )

    # Test balancer reserve ratio calculation
    print("\nTest _jax_calc_balancer_reserve_ratio:")
    prev_prices = jnp.array([1.0, 1.0])  # Previous prices
    weights = jnp.array([0.5, 0.5])  # Equal weights
    prices = jnp.array([20.0, 1.0])  # Current prices

    result = _jax_calc_balancer_reserve_ratio(prev_prices, weights, prices)
    initial_reserves = jnp.array([100.0, 100.0])
    balancer_reserves = initial_reserves * result
    # print(f"Previous prices: {prev_prices}")
    # print(f"Weights: {weights}")
    # print(f"Current prices: {prices}")
    # print(f"Reserves: {balancer_reserves}")
    # print(f"Reserves: {0.5*(balancer_reserves - initial_reserves)}")
    # print(f"Reserves: {initial_reserves + 0.5*(balancer_reserves - initial_reserves)}")

    for fees in [0.0, 0.01, 0.1, 0.2, 0.3, 0.4, 0.5, 0.6, 0.7, 0.8, 0.9]:
        if fees == 0.0:
            result = _jax_calc_cowamm_reserves_with_fees_scan_function(
                [prev_prices, initial_reserves],
                prices,
                weights=jnp.array([0.8, 0.2]),
                arb_thresh=arb_thresh,
                arb_fees=arb_fees,
                gamma=1.0,
            )[-1]
            profit = -((result - initial_reserves) * prices).sum()
        else:
            result = _jax_calc_cowamm_reserves_with_fees_scan_function(
                [prev_prices, initial_reserves],
                prices,
                weights=jnp.array([0.8, 0.2]),
                gamma=1.0 - fees,
                arb_thresh=arb_thresh,
                arb_fees=arb_fees,
            )[-1]
            profit = -((result - initial_reserves) * prices).sum()
        value = (result * prices).sum()
        print(f"Reserves from feeding {fees} fees into fees: {result}")
        print(f"Value from feeding {fees} fees into fees: {value}")
        print(f"Profit from feeding {fees} fees into fees: {profit}")
=======
    return reserves
>>>>>>> 52179e04
<|MERGE_RESOLUTION|>--- conflicted
+++ resolved
@@ -13,18 +13,8 @@
 from jax.tree_util import Partial
 
 
-<<<<<<< HEAD
 from functools import partial
 
-np.seterr(all="raise")
-np.seterr(under="print")
-import math
-from typing import List, Tuple, Callable, Dict, Any
-=======
->>>>>>> 52179e04
-from quantammsim.pools.FM_AMM.FMAMM_trades import jitted_FMAMM_cond_trade
-
-config.update("jax_enable_x64", True)
 np.seterr(all="raise")
 np.seterr(under="print")
 
@@ -37,11 +27,7 @@
         price (float): The new price to align the reserves with.
 
     Returns:
-<<<<<<< HEAD
         List[float]: A list of two values representing
-=======
-        List[float]: A list of two values representing 
->>>>>>> 52179e04
         the new reserves of the CPAMM after the alignment.
     """
 
@@ -63,11 +49,7 @@
         price (float): The new price to align the reserves with.
 
     Returns:
-<<<<<<< HEAD
-        List[float]: A list of two values representing
-=======
         List[float]: A list of two values representing 
->>>>>>> 52179e04
         the new reserves of FMAMM after the alignment.
     """
 
@@ -90,22 +72,6 @@
     ext_thresh: float = 0.0,
 ) -> List[float]:
     """
-<<<<<<< HEAD
-    Return new AMM position reserves the it has been aligned
-    to a new price through an arbitrage trade.
-
-    Args:
-        reserves (List[float]):
-            A list of two values representing the current reserves of the AMM.
-        price (float): The new price to align the reserves with:
-            Either a single value or a list of two values representing the bid and ask price.
-        align_function (callable):
-            A function used to calculate the new reserves based on the align price.
-        amm_fee (float, optional):
-            The trading fee that the AMM charges. Default is 0.0.
-        ext_fee (float, optional):
-            An additional external fee the arbitrageur needs to pay
-=======
     Return new AMM position reserves the it has been aligned 
     to a new price through an arbitrage trade.
 
@@ -120,7 +86,6 @@
             The trading fee that the AMM charges. Default is 0.0.
         ext_fee (float, optional): 
             An additional external fee the arbitrageur needs to pay 
->>>>>>> 52179e04
             (could e.g. a fee on the external exchange). Default is 0.0.
 
     Returns:
@@ -330,15 +295,10 @@
         The reserves array, indicating the changes in reserves over time.
     """
 
-<<<<<<< HEAD
     n_assets = prices.shape[1]
     assert n_assets == 2
 
     n = prices.shape[0]
-=======
-    # carry_list[1] is previous reserves
-    prev_reserves = carry_list[1]
->>>>>>> 52179e04
 
     initial_prices = prices[0]
 
@@ -346,33 +306,12 @@
 
     weights = jnp.array([weight, 1 - weight])
 
-<<<<<<< HEAD
     scan_fn = Partial(
         _jax_calc_cowamm_reserves_with_fees_scan_function,
         weights=weights,
         gamma=gamma,
         arb_thresh=arb_thresh,
         arb_fees=arb_fees,
-=======
-    align_price = jnp.where(
-        current_price_below_bid,
-        align_price_if_current_price_below_bid,
-        current_price,
-    )
-    align_price = jnp.where(
-        current_price_above_ask,
-        align_price_if_current_price_above_ask,
-        align_price,
-    )
-    # calc align reserves including added trading fees paid to reserves
-    align_reserves = (
-        align_FMAMM_jax(prev_reserves * weights[::-1] * 2.0, align_price)
-        - prev_reserves * weights[::-1] * 2.0
-        + prev_reserves
-    )
-    align_reserves += (
-        jnp.maximum(0, align_reserves - prev_reserves) * (1 - gamma) / gamma
->>>>>>> 52179e04
     )
 
     carry_list_init = [initial_prices, initial_reserves]
@@ -424,11 +363,6 @@
     # carry_list[1] is previous reserves
     prev_reserves = carry_list[1]
 
-<<<<<<< HEAD
-=======
-    scalar_price = prices[0]
-
->>>>>>> 52179e04
     prev_product = prev_reserves[0] * prev_reserves[1]
 
     scalar_price = prices[0] / prices[1]
@@ -452,12 +386,7 @@
     delta_reserves_0_case2 = weight * (
         prev_reserves[0] / gamma - (jnp.sqrt(prev_product / (gamma * scalar_price)))
     )
-<<<<<<< HEAD
     delta_reserves_1_case2 = weight * (
-=======
-
-    delta_reserves_1_case2 = 0.5 * (
->>>>>>> 52179e04
         prev_reserves[1] - (jnp.sqrt(prev_product * scalar_price / (gamma)))
     )
 
@@ -492,91 +421,8 @@
 
 
 @jit
-<<<<<<< HEAD
 def _jax_calc_cowamm_reserves_one_arb_with_fees(
     initial_reserves, prices, weight=0.5, fees=0.003, arb_thresh=0.0, arb_fees=0.0
-=======
-def _jax_calc_cowamm_reserves_under_attack_zero_fees_scan_function(
-    carry_list,
-    prices,
-    arb_thresh=0.0,
-    arb_fees=0.0,
-):
-    """
-    Calculate changes in COW AMM (FM-AMM) reserves considering fees and arbitrage opportunities.
-
-    This function extends the basic reserve calculation by incorporating transaction fees
-    and potential arbitrage opportunities, following the methodology described in the
-    FM-AMM paper.
-
-    Parameters
-    ----------
-    carry_list : list
-        List containing the previous reserves.
-    prices : jnp.ndarray
-        Array containing the current prices.
-    arb_thresh : float, optional
-        Threshold for profitable arbitrage, by default 0.0.
-    arb_fees : float, optional
-        Fees associated with arbitrage, by default 0.0.
-
-    Returns
-    -------
-    list
-        Updated list containing the new weights, prices, and reserves.
-    jnp.ndarray
-        Array of reserves.
-    """
-    # NOTE: MAYBE THIS SHOULD BE DONE IN LOG SPACE?
-
-    # carry_list[0] is previous reserves
-    prev_reserves = carry_list[0]
-
-    scalar_price = prices[0]
-
-    prev_product = prev_reserves[0] * prev_reserves[1]
-
-    # envelope of no arb region
-    ### see if prices are out of envelope
-    scalar_price = prices[0] / prices[1]
-
-    # calculate the two possible trades:
-    # case 1:
-    # change in reserves[0] > 0
-    # change in reserves[1] < 0
-
-    # case 2:
-    # change in reserves[0] < 0
-    # change in reserves[1] > 0
-
-    delta_reserves_0 = 0.5 * (
-        prev_reserves[0] - (jnp.sqrt(prev_product / (scalar_price)))
-    )
-    delta_reserves_1 = 0.5 * (
-        prev_reserves[1] - (jnp.sqrt(prev_product * scalar_price))
-    )
-
-    overall_trade = jnp.array([-delta_reserves_0, -delta_reserves_1])
-    #TODO MW review
-    profit = -(overall_trade * prices).sum(-1)
-
-    align_reserves = prev_reserves + overall_trade
-    # check if this is worth the cost to arbs
-    # is this delta a good deal for the arb?
-    profit_to_arb = profit - arb_thresh
-
-    arb_external_rebalance_cost = (
-        0.5 * arb_fees * (jnp.abs(overall_trade) * prices).sum()
-    )
-    arb_profitable = profit_to_arb >= arb_external_rebalance_cost
-    reserves = jnp.where(arb_profitable, align_reserves, prev_reserves)
-    return [reserves], reserves
-
-
-@jit
-def _jax_calc_cowamm_reserves_under_attack_with_fees(
-    initial_reserves, prices, fees=0.003, arb_thresh=0.0, arb_fees=0.0
->>>>>>> 52179e04
 ):
     """
     Calculate AMM reserves considering fees for CowAMM
@@ -668,7 +514,6 @@
     """
     # NOTE: MAYBE THIS SHOULD BE DONE IN LOG SPACE?
 
-<<<<<<< HEAD
     # carry_list[0] is previous reserves
     prev_reserves = carry_list[0]
 
@@ -676,108 +521,16 @@
     current_price = prev_reserves[1] / prev_reserves[0]
 
     prev_product = prev_reserves[0] * prev_reserves[1]
-=======
-    n_assets = prices.shape[1]
-    assert n_assets == 2
-
-    scan_fn = Partial(
-        _jax_calc_cowamm_reserves_under_attack_zero_fees_scan_function,
-        arb_thresh=arb_thresh,
-        arb_fees=arb_fees,
-    )
-
-    carry_list_init = [initial_reserves]
-    _, reserves = scan(scan_fn, carry_list_init, prices)
-
-    return reserves
-
-
-# @partial(jit, static_argnums=(2,3,))
-def align_cowamm_position_jax(
-    reserves,
-    _,
-    amm_fee=0.0,
-    ext_fee=0.0,
-):
-    """
-    Return new FMAMM position reserves after it has been aligned to a new price 
-    through an arbitrage trade using JAX.
-
-    Args:
-        reserves (jnp.ndarray): A JAX array of two values representing 
-        the current reserves of the FMAMM.
-        price (float): The new price to align the reserves with.
-        amm_fee (float, optional): The trading fee that the AMM charges. Default is 0.0.
-        ext_fee (float, optional): An additional external fee the arbitrageur needs to pay. 
-        Default is 0.0.
-
-    Returns:
-        jnp.ndarray: A JAX array of two values representing the new reserves of FMAMM 
-        after the alignment.
-    """
-    current_price = reserves[1] / reserves[0]
->>>>>>> 52179e04
 
     scalar_price = prices[0] / prices[1]
 
     delta_reserves_0 = weight * (
         prev_reserves[0] - (jnp.sqrt(prev_product / (scalar_price)))
     )
-<<<<<<< HEAD
     delta_reserves_1 = weight * (
         prev_reserves[1] - (jnp.sqrt(prev_product * scalar_price))
-=======
-
-    # Calculate the new reserves based on the align price using the align_FMAMM_jax function
-    align_reserves = align_FMAMM_jax(reserves, align_price)
-
-    # Add trading fees paid to reserves
-    align_reserves = align_reserves + jnp.maximum(
-        0.0, align_reserves - reserves
-    ) * amm_fee / (1 - amm_fee)
-
-    return align_reserves
-
-
-@jit
-def _jax_calc_cowamm_reserve_ratio_n_assets(prev_prices, _, prices, n=2):
-    """
-    This is an experimental function, who's output cannot be guaranteed to be correct.
-    This function is not used in the codebase, and its implementation is not stable.
-
-    Calculate reserves ratio changes for a single timestep.
-
-    This function computes the changes in reserves for an automated market maker (FM-AMM) model
-    based on a single change in asset prices. It is optimized for GPU execution.
-
-    Parameters
-    ----------
-    prev_prices : jnp.ndarray
-        Array of previous asset prices.
-    weights : jnp.ndarray
-        Array of current asset weights.
-    prices : jnp.ndarray
-        Array of current asset prices.
-    n: int
-        Number of assets
-
-    Returns
-    -------
-    jnp.ndarray
-        Array of reserves ratio changes.
-    """
-
-    price_change_ratio = prices / prev_prices
-    price_product_change_ratio = jnp.prod(price_change_ratio**prev_weights)
-    ratios_from_price_change = price_product_change_ratio / price_change_ratio
-
-    leave_one_out_idx = jnp.arange(1, n) - jnp.tri(n, n - 1, k=-1, dtype=bool)
-    all_other_assets_ratio = jnp.prod(
-        ratios_from_price_change[leave_one_out_idx], axis=-1
->>>>>>> 52179e04
-    )
-
-<<<<<<< HEAD
+    )
+
     # Rather than explicitly checking no-arb bounds, we calculate the optimal trade and check
     # if it's profitable. If so, execute it. Otherwise reserves stay unchanged.
     overall_trade = jnp.array([-delta_reserves_0, -delta_reserves_1])
@@ -787,41 +540,6 @@
     # check if this is worth the cost to arbs
     # is this delta a good deal for the arb?
     profit_to_arb = profit - arb_thresh
-=======
-    Returns
-    -------
-    jnp.ndarray
-        Array of reserves ratio changes.
-    """
-    price = prices[0] / prices[1]
-    old_price = prev_prices[0] / prev_prices[1]
-    price_ratio = jnp.array([old_price / price, price / old_price], dtype=jnp.float64)
-    return 0.5 * (1 + price_ratio)
-
-
-_jax_calc_cowamm_reserve_ratio_vmapped = vmap(_jax_calc_cowamm_reserve_ratio)
-
-
-def align_FMAMM(reserves, price):
-    """
-    Calculate the new reserves of a FMAMM based on the align price.
-
-    Args:
-        reserves (List[float]): A list of two values representing the current reserves of FMAMM.
-        price (float): The new price to align the reserves with.
-
-    Returns:
-        List[float]: A list of two values representing the new reserves of FMAMM 
-        after the alignment.
-    """
-
-    # Calculate new reserves s.t. the rebalancing price 
-    # and the final reserve ratio equal the new price
-    align_reserves = [
-        0.5 * reserves[0] + 0.5 * reserves[1] / price,
-        0.5 * reserves[0] * price + 0.5 * reserves[1],
-    ]
->>>>>>> 52179e04
 
     arb_external_rebalance_cost = (
         0.5 * arb_fees * (jnp.abs(overall_trade) * prices).sum()
@@ -874,13 +592,8 @@
         arb_fees=arb_fees,
     )
 
-<<<<<<< HEAD
     carry_list_init = [initial_reserves]
     carry_list_end, reserves = scan(scan_fn, carry_list_init, prices)
-=======
-    carry_list_init = [initial_prices, initial_reserves]
-    _, reserves = scan(scan_fn, carry_list_init, prices)
->>>>>>> 52179e04
 
     return reserves
 
@@ -913,26 +626,6 @@
     price_ratio = jnp.array([old_price / price, price / old_price], dtype=jnp.float64)
     return 0.5 * (1 + price_ratio)
 
-<<<<<<< HEAD
-=======
-    n_assets = prices.shape[1]
-    assert n_assets == 2
-
-    initial_prices = prices[0]
-
-    gamma = 1.0 - fees
-
-    scan_fn = Partial(
-        _jax_calc_cowamm_reserves_with_weights_with_fees_scan_function,
-        weights=weights,
-        gamma=gamma,
-        arb_thresh=arb_thresh,
-        arb_fees=arb_fees,
-    )
-
-    carry_list_init = [initial_prices, initial_reserves]
-    _, reserves = scan(scan_fn, carry_list_init, prices)
->>>>>>> 52179e04
 
 _jax_calc_cowamm_reserve_ratio_vmapped = vmap(_jax_calc_cowamm_reserve_ratio)
 
@@ -1177,14 +870,10 @@
 
     scan_fn = Partial(
         _jax_calc_cowamm_reserves_with_dynamic_fees_and_trades_scan_function,
-<<<<<<< HEAD
         weights=weights,
         do_trades=do_trades,
         do_arb=do_arb,
         arb_quality=arb_quality,
-=======
-        do_trades=do_trades,
->>>>>>> 52179e04
     )
 
     carry_list_init = [initial_prices, initial_reserves]
@@ -1192,7 +881,6 @@
         scan_fn, carry_list_init, [prices, gamma, arb_thresh, arb_fees, trades]
     )
 
-<<<<<<< HEAD
     return reserves
 
 
@@ -1397,7 +1085,4 @@
         value = (result * prices).sum()
         print(f"Reserves from feeding {fees} fees into fees: {result}")
         print(f"Value from feeding {fees} fees into fees: {value}")
-        print(f"Profit from feeding {fees} fees into fees: {profit}")
-=======
-    return reserves
->>>>>>> 52179e04
+        print(f"Profit from feeding {fees} fees into fees: {profit}")