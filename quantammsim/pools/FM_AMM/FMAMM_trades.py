--- conflicted
+++ resolved
@@ -85,13 +85,7 @@
     # Note are using non-pythonic indexing here, in keeping with the TFMM papers.
 
     # Calculate the new reserves for token_out
-<<<<<<< HEAD
     amount_out = reserves[token_out] * amount_in / ((reserves[token_in] / gamma) + amount_in / weight)
-=======
-    amount_out = (
-        reserves[token_out] * amount_in / ((reserves[token_in] / gamma) + 2 * amount_in)
-    )
->>>>>>> 52179e04
     overall_trade = jnp.zeros(len(reserves))
     overall_trade = overall_trade.at[token_in].set(amount_in)
     overall_trade = overall_trade.at[token_out].set(-amount_out)
@@ -100,26 +94,7 @@
 
 # version of _jax_calc_G3M_trade_from_exact_out_given_in that
 # in 'trade' as one single input. Useful for lazy evaluation
-<<<<<<< HEAD
 def wrapped_FMAMM_trade_function(reserves, trade, gamma, weight=0.5):
-=======
-def wrapped_FMAMM_trade_function(reserves, trade, gamma):
-    """
-    Executes a trade on the FM-AMM (Fixed Market Automated Market Maker) by wrapping the 
-    _jax_calc_FMAMM_trade_from_exact_out_given_in function.
-
-    Parameters:
-    reserves (list or array-like): The current reserves in the AMM.
-    trade (tuple): A tuple containing the trade details. It should include:
-        - trade[0]: The amount of input token.
-        - trade[1]: The amount of output token.
-        - trade[2]: The direction of the trade (e.g., input to output or vice versa).
-    gamma (float): A parameter that affects the trade calculation, possibly related to slippage or fee.
-
-    Returns:
-    result: The result of the trade calculation from _jax_calc_FMAMM_trade_from_exact_out_given_in.
-    """
->>>>>>> 52179e04
     return _jax_calc_FMAMM_trade_from_exact_out_given_in(
         reserves, trade[0], trade[1], trade[2], gamma, weight
     )
