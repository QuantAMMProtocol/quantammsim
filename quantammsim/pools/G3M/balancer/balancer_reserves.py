from functools import partial

# again, this only works on startup!
from jax import config

import jax.numpy as jnp

from jax import jit, vmap, devices
from jax.tree_util import Partial
from jax.lax import scan

from jax.lib.xla_bridge import default_backend

from quantammsim.pools.G3M.optimal_n_pool_arb import (
    precalc_shared_values_for_all_signatures,
    precalc_components_of_optimal_trade_across_prices,
    precalc_components_of_optimal_trade_across_prices_and_dynamic_fees,
    parallelised_optimal_trade_sifter,
)
from quantammsim.pools.G3M.G3M_trades import jitted_G3M_cond_trade


config.update("jax_enable_x64", True)

DEFAULT_BACKEND = default_backend()
CPU_DEVICE = devices("cpu")[0]
if DEFAULT_BACKEND != "cpu":
    GPU_DEVICE = devices("gpu")[0]
else:
    GPU_DEVICE = devices("cpu")[0]


@jit
def _jax_calc_balancer_reserve_ratio(prev_prices, weights, prices):
    """
    Calculate reserves ratio changes for a single timestep.

    This function computes the changes in reserves for an vanilla G3M automated market maker (AMM)
    pool, so constant weights. Prices change. It is optimized for GPU execution.

    Parameters
    ----------
    prev_prices : jnp.ndarray
        Array of previous asset prices.
    weights : jnp.ndarray
        Array of weights.
    prices : jnp.ndarray
        Array of current asset prices.

    Returns
    -------
    jnp.ndarray
        Array of reserves ratio changes.
    """

    # first we do the change in reserve that corresponds to
    # Weights Constant, Prices Change, appendix B1 of QuantAMM whitepaper
    # from the change in prices over the course of the block
    price_change_ratio = prices / prev_prices
    price_product_change_ratio = jnp.prod(price_change_ratio**weights)
    reserves_ratios_from_price_change = price_product_change_ratio / price_change_ratio
    return reserves_ratios_from_price_change


_jax_calc_balancer_reserve_ratios = jit(
    vmap(_jax_calc_balancer_reserve_ratio, in_axes=(0, None, 0))
)


@partial(jit, static_argnums=(6,))
def _jax_calc_balancer_reserves_with_fees_scan_function_using_precalcs(
    carry_list,
    prices_and_precalcs,
    weights,
<<<<<<< HEAD
    all_sig_variations,
=======
>>>>>>> 83031c53
    tokens_to_drop,
    active_trade_directions,
    n,
    gamma=0.997,
    arb_thresh=0.0,
    arb_fees=0.0,
):
    """
    Calculate changes in AMM reserves considering fees 
    and arbitrage opportunities using signature variations.

    This function extends the basic reserve calculation by incorporating transaction fees
    and potential arbitrage opportunities, following the methodology described in
    https://arxiv.org/abs/2402.06731. It tests different trade signature variations to determine
    optimal arbitrage trades.

    Note that this function is written to have maximum pre-calculation of values
    that are repeatedly re-used in the arbitrage calculations, which we denote 'precalcs'.

    Parameters
    ----------
    carry_list : list
        List containing the previous weights, prices, and reserves.
    weights_and_prices_and_precalcs : jnp.ndarray
        Array containing the current weights and prices.
    all_sig_variations : jnp.ndarray
        Array of all signature variations used for arbitrage calculations.
    n : int
        Number of tokens or assets.
    gamma : float, optional
        Discount factor for no-arbitrage bounds, by default 0.997.
    arb_thresh : float, optional
        Threshold for profitable arbitrage, by default 0.0.
    arb_fees : float, optional
        Fees associated with arbitrage, by default 0.0.

    Returns
    -------
    list
        Updated list containing the new weights, prices, and reserves.
    jnp.ndarray
        Array of reserves changes.
    """

    # carry_list[1] is previous reserves
    prev_reserves = carry_list[1]

    counter = carry_list[2]

    # prices_and_precalcs are the weights and prices, in that order
    # we have a lot of precalcs
    prices = prices_and_precalcs[0]
    active_initial_weights = prices_and_precalcs[1]
    per_asset_ratios = prices_and_precalcs[2]
    all_other_assets_ratios = prices_and_precalcs[3]

    fees_are_being_charged = gamma != 1.0

    current_value = (prev_reserves * prices).sum()
    quoted_prices = current_value * weights / prev_reserves

    price_change_ratio = prices / quoted_prices
    price_product_change_ratio = jnp.prod(price_change_ratio**weights)
    reserves_ratios_from_price_change = price_product_change_ratio / price_change_ratio

    post_price_reserves_zero_fees = prev_reserves * reserves_ratios_from_price_change

    optimal_arb_trade_zero_fees = post_price_reserves_zero_fees - prev_reserves

    optimal_arb_trade_fees = parallelised_optimal_trade_sifter(
        prev_reserves,
        weights,
        prices,
        active_initial_weights,
        active_trade_directions,
        per_asset_ratios,
        all_other_assets_ratios,
        tokens_to_drop,
        gamma,
        n,
        0,
    )

    optimal_arb_trade = jnp.where(
        fees_are_being_charged,
        optimal_arb_trade_fees,
        optimal_arb_trade_zero_fees,
    )
    post_price_reserves = prev_reserves + optimal_arb_trade

    # check if this is worth the cost to arbs
    # delta = post_price_reserves - prev_reserves
    # is this delta a good deal for the arb?
    profit_to_arb = -(optimal_arb_trade * prices).sum() - arb_thresh

    arb_external_rebalance_cost = (
        0.5 * arb_fees * (jnp.abs(optimal_arb_trade) * prices).sum()
    )

    arb_profitable = profit_to_arb >= arb_external_rebalance_cost

    # if arb trade IS profitable
    # then reserves is equal to post_price_reserves, otherwise equal to prev_reserves
    do_price_arb_trade = arb_profitable

    reserves = jnp.where(do_price_arb_trade, post_price_reserves, prev_reserves)

    counter += 1
    return [
        prices,
        reserves,
        counter,
    ], reserves


@jit
def _jax_calc_balancer_reserves_with_fees_using_precalcs(
    initial_reserves,
    weights,
    prices,
    fees=0.003,
    arb_thresh=0.0,
    arb_fees=0.0,
    all_sig_variations=None,
):
    """
    Calculate AMM reserves considering fees and arbitrage opportunities using signature variations,
    using the approach given in https://arxiv.org/abs/2402.06731, for Balancer pools, pools with
    constant weights.

    This function computes the changes in reserves for an automated market maker (AMM) model
    considering transaction fees and potential arbitrage opportunities.
    It uses a scan operation to apply these calculations over multiple timesteps.

    Parameters
    ----------
    initial_reserves : jnp.ndarray
        Initial reserves at the start of the calculation.
    weights : jnp.ndarray
        One-dimensional array of asset weights.
    prices : jnp.ndarray
        Two-dimensional array of asset prices over time.
    fees : float, optional
        Swap fee charged on transactions, by default 0.003.
    arb_thresh : float, optional
        Threshold for profitable arbitrage, by default 0.0.
    arb_fees : float, optional
        Fees associated with arbitrage, by default 0.0.
    all_sig_variations : jnp.ndarray, optional
        Array of all signature variations used for arbitrage calculations.

    Returns
    -------
    jnp.ndarray
        The reserves array, indicating the changes in reserves over time.
    """
    n_assets = weights.shape[0]

    # or first weight, we have initial reserves, weights and
    # prices, so the change is 1

    initial_prices = prices[0]

    gamma = 1.0 - fees

    # pre-calculate some values that are repeatedly used in optimal arb calculations

    _, active_trade_directions, tokens_to_drop, leave_one_out_idxs = (
        precalc_shared_values_for_all_signatures(all_sig_variations, n_assets)
    )

    # calculate values that can be done in parallel

    active_initial_weights, per_asset_ratios, all_other_assets_ratios = (
        precalc_components_of_optimal_trade_across_prices(
            weights,
            prices,
            gamma,
            tokens_to_drop,
            active_trade_directions,
            leave_one_out_idxs,
        )
    )

    scan_fn = Partial(
        _jax_calc_balancer_reserves_with_fees_scan_function_using_precalcs,
        weights=weights,
        gamma=gamma,
        arb_thresh=arb_thresh,
        arb_fees=arb_fees,
        n=n_assets,
        tokens_to_drop=tokens_to_drop,
        active_trade_directions=active_trade_directions,
    )

    carry_list_init = [
        initial_prices,
        initial_reserves,
        0,
    ]
    _, reserves = scan(
        scan_fn,
        carry_list_init,
        [
            prices,
            active_initial_weights,
            per_asset_ratios,
            all_other_assets_ratios,
        ],
    )

    return reserves


@partial(jit, static_argnums=(6,7,8))
def _jax_calc_balancer_reserves_with_dynamic_fees_and_trades_scan_function_using_precalcs(
    carry_list,
    input_list,
    weights,
    all_sig_variations,
    tokens_to_drop,
    active_trade_directions,
    n,
    do_trades,
    do_arb
):
    """
    Calculate changes in AMM reserves considering fees 
    and arbitrage opportunities using signature variations.

    This function extends the basic reserve calculation by incorporating transaction fees
    and potential arbitrage opportunities, following the methodology described in
    https://arxiv.org/abs/2402.06731. It tests different trade signature variations to determine
    optimal arbitrage trades.

    Parameters
    ----------
    carry_list : list
        List containing the previous weights, prices, and reserves.
    input_list : list
        List containing:
        prices : jnp.ndarray
            Array containing the current prices.
        active_initial_weights
        per_asset_ratios : jnp.array
            Array containing precalculated value
        all_other_assets_ratios : jnp.array
            Array containing precalculated value
        gamma: jnp.ndarray
            Array containing the AMM pool's 1-fees over time.
        arb_thresh: jnp.ndarray
            Array containing the arb's threshold for profitable arbitrage over time.
        arb_fees: jnp.ndarray
            Array containing the fees associated with arbitrage.
        trades: jnp.ndarray
            Array containing the indexs of the in and out tokens and the in amount for trades at each time.
    weights : jnp.ndarray
        Array of asset weights.
    all_sig_variations : jnp.ndarray
        Array of all signature variations used for arbitrage calculations.
    tokens_to_drop : jnp.ndarray
        Array indicating which tokens should be excluded from arbitrage calculations.
    active_trade_directions : jnp.ndarray
        Array indicating which trade directions are allowed.
    n : int
        Number of tokens or assets.
    do_trades : bool
        Flag indicating whether to process trades.
    do_arb : bool 
        Flag indicating whether to process arbitrage.

    Returns
    -------
    list
        Updated list containing the new weights, prices, and reserves.
    jnp.ndarray
        Array of reserves changes.
    """

    # carry_list[1] is previous reserves
    prev_reserves = carry_list[1]

    counter = carry_list[2]

    # input_list contains weights, prices, precalcs and fee/arb amounts
    prices = input_list[0]
    active_initial_weights = input_list[1]
    per_asset_ratios = input_list[2]
    all_other_assets_ratios = input_list[3]
    gamma = input_list[4]
    arb_thresh = input_list[5]
    arb_fees = input_list[6]
    trade = input_list[7]

    fees_are_being_charged = gamma != 1.0

    current_value = (prev_reserves * prices).sum()
    quoted_prices = current_value * weights / prev_reserves

    price_change_ratio = prices / quoted_prices
    price_product_change_ratio = jnp.prod(price_change_ratio**weights)
    reserves_ratios_from_price_change = price_product_change_ratio / price_change_ratio

    post_price_reserves_zero_fees = prev_reserves * reserves_ratios_from_price_change

    optimal_arb_trade_zero_fees = post_price_reserves_zero_fees - prev_reserves

    optimal_arb_trade_fees = parallelised_optimal_trade_sifter(
        prev_reserves,
        weights,
        prices,
        active_initial_weights,
        active_trade_directions,
        per_asset_ratios,
        all_other_assets_ratios,
        tokens_to_drop,
        gamma,
        n,
        0,
    )

    optimal_arb_trade = jnp.where(
        fees_are_being_charged,
        optimal_arb_trade_fees,
        optimal_arb_trade_zero_fees,
    )
    post_price_reserves = prev_reserves + optimal_arb_trade

    # check if this is worth the cost to arbs
    # delta = post_price_reserves - prev_reserves
    # is this delta a good deal for the arb?
    profit_to_arb = -(optimal_arb_trade * prices).sum() - arb_thresh

    arb_external_rebalance_cost = (
        0.5 * arb_fees * (jnp.abs(optimal_arb_trade) * prices).sum()
    )

    arb_profitable = profit_to_arb >= arb_external_rebalance_cost

    # if arb trade IS profitable AND outside_no_arb_region IS true
    # then reserves is equal to post_price_reserves, otherwise equal to prev_reserves
    do_price_arb_trade = arb_profitable * do_arb

    reserves = jnp.where(do_price_arb_trade, post_price_reserves, prev_reserves)

    # apply trade if trade is present
    if do_trades:
        reserves += jitted_G3M_cond_trade(do_trades, reserves, weights, trade, gamma)

    counter += 1
    return [
        prices,
        reserves,
        counter,
    ], reserves


@partial(jit, static_argnums=(8,9,))
def _jax_calc_balancer_reserves_with_dynamic_inputs(
    initial_reserves,
    weights,
    prices,
    fees,
    arb_thresh,
    arb_fees,
    all_sig_variations=None,
    trades=None,
    do_trades=False,
    do_arb=True,
):
    """
    Calculate AMM reserves considering fees and arbitrage opportunities using signature variations,
    using the approach given in https://arxiv.org/abs/2402.06731.

    This function computes the changes in reserves for an automated market maker (AMM) model
    considering dynamic transaction fees, dynamic arbitrage costs, external trades and
    potential arbitrage opportunities.
    It uses a scan operation to apply these calculations over multiple timesteps.

    Parameters
    ----------
    initial_reserves : jnp.ndarray
        Initial reserves at the start of the calculation.
    weights : jnp.ndarray
        Two-dimensional array of asset weights over time.
    prices : jnp.ndarray
        Two-dimensional array of asset prices over time.
    fees : float / jnp.ndarray
        Swap fee charged on transactions, by default 0.003.
    arb_thresh : jnp.ndarray
        Threshold for profitable arbitrage, by default 0.0.
    arb_fees : jnp.ndarray
        Fees associated with arbitrage, by default 0.0.
    trades :  jnp.ndarray, optional
        array of trades for each timestep.
        format, for each row:
            trades[0] = index of token to trade in to pool
            trades[1] = index of token to trade out to pool
            trades[2] = amount of 'token in' to trade
    all_sig_variations : jnp.ndarray, optional
        Array of all signature variations used for arbitrage calculations.
    do_trades : bool, optional
        Whether or not to apply the trades, by default False
    do_arb : bool, optional
        Whether or not to apply the arbitrage, by default True

    Returns
    -------
    jnp.ndarray
        The reserves array, indicating the changes in reserves over time.
    """
    n_assets = weights.shape[0]

    # or first weight, we have initial reserves, weights and
    # prices, so the change is 1

    initial_prices = prices[0]

    gamma = jnp.where(fees.size == 1, jnp.full(prices.shape[0], 1.0 - fees), 1.0 - fees)

    arb_thresh = jnp.where(
        arb_thresh.size == 1, jnp.full(prices.shape[0], arb_thresh), arb_thresh
    )

    arb_fees = jnp.where(
        arb_fees.size == 1, jnp.full(prices.shape[0], arb_fees), arb_fees
    )

    # pre-calculate some values that are repeatedly used in optimal arb calculations
    _, active_trade_directions, tokens_to_drop, leave_one_out_idxs = (
        precalc_shared_values_for_all_signatures(all_sig_variations, n_assets)
    )

    # calculate values that can be done in parallel

    active_initial_weights, per_asset_ratios, all_other_assets_ratios = (
        precalc_components_of_optimal_trade_across_prices_and_dynamic_fees(
            weights,
            prices,
            gamma,
            tokens_to_drop,
            active_trade_directions,
            leave_one_out_idxs,
        )
    )
    scan_fn = Partial(
        _jax_calc_balancer_reserves_with_dynamic_fees_and_trades_scan_function_using_precalcs,
        weights=weights,
        n=n_assets,
        all_sig_variations=all_sig_variations,
        tokens_to_drop=tokens_to_drop,
        active_trade_directions=active_trade_directions,
        do_trades=do_trades,
        do_arb=do_arb,
    )

    carry_list_init = [
        initial_prices,
        initial_reserves,
        0,
    ]
    _, reserves = scan(
        scan_fn,
        carry_list_init,
        [
            prices,
            active_initial_weights,
            per_asset_ratios,
            all_other_assets_ratios,
            gamma,
            arb_thresh,
            arb_fees,
            trades,
        ],
    )

    return reserves<|MERGE_RESOLUTION|>--- conflicted
+++ resolved
@@ -72,10 +72,6 @@
     carry_list,
     prices_and_precalcs,
     weights,
-<<<<<<< HEAD
-    all_sig_variations,
-=======
->>>>>>> 83031c53
     tokens_to_drop,
     active_trade_directions,
     n,
