from functools import partial

# again, this only works on startup!
from jax import config

import jax.numpy as jnp

from jax import jit, vmap, devices
from jax.tree_util import Partial
from jax.lax import scan

from jax.lib.xla_bridge import default_backend

from quantammsim.pools.G3M.optimal_n_pool_arb import (
    precalc_shared_values_for_all_signatures,
    precalc_components_of_optimal_trade_across_prices,
    precalc_components_of_optimal_trade_across_prices_and_dynamic_fees,
    parallelised_optimal_trade_sifter,
)
from quantammsim.pools.G3M.G3M_trades import jitted_G3M_cond_trade


config.update("jax_enable_x64", True)

DEFAULT_BACKEND = default_backend()
CPU_DEVICE = devices("cpu")[0]
if DEFAULT_BACKEND != "cpu":
    GPU_DEVICE = devices("gpu")[0]
else:
    GPU_DEVICE = devices("cpu")[0]


@jit
def _jax_calc_balancer_reserve_ratio(prev_prices, weights, prices):
    """
    Calculate reserves ratio changes for a single timestep.

    This function computes the changes in reserves for an vanilla G3M automated market maker (AMM)
    pool, so constant weights. Prices change. It is optimized for GPU execution.

    Parameters
    ----------
    prev_prices : jnp.ndarray
        Array of previous asset prices.
    weights : jnp.ndarray
        Array of weights.
    prices : jnp.ndarray
        Array of current asset prices.

    Returns
    -------
    jnp.ndarray
        Array of reserves ratio changes.
    """

    # first we do the change in reserve that corresponds to
    # Weights Constant, Prices Change, appendix B1 of QuantAMM whitepaper
    # from the change in prices over the course of the block
    price_change_ratio = prices / prev_prices
    price_product_change_ratio = jnp.prod(price_change_ratio**weights)
    reserves_ratios_from_price_change = price_product_change_ratio / price_change_ratio
    return reserves_ratios_from_price_change


_jax_calc_balancer_reserve_ratios = jit(
    vmap(_jax_calc_balancer_reserve_ratio, in_axes=(0, None, 0))
)


@partial(jit, static_argnums=(6,))
def _jax_calc_balancer_reserves_with_fees_scan_function_using_precalcs(
    carry_list,
    prices_and_precalcs,
    weights,
    _,
    tokens_to_drop,
    active_trade_directions,
    n,
    gamma=0.997,
    arb_thresh=0.0,
    arb_fees=0.0,
):
    """
    Calculate changes in AMM reserves considering fees 
    and arbitrage opportunities using signature variations.

    This function extends the basic reserve calculation by incorporating transaction fees
    and potential arbitrage opportunities, following the methodology described in
    https://arxiv.org/abs/2402.06731. It tests different trade signature variations to determine
    optimal arbitrage trades.

    Note that this function is written to have maximum pre-calculation of values
    that are repeatedly re-used in the arbitrage calculations, which we denote 'precalcs'.

    Parameters
    ----------
    carry_list : list
        List containing the previous weights, prices, and reserves.
    weights_and_prices_and_precalcs : jnp.ndarray
        Array containing the current weights and prices.
    all_sig_variations : jnp.ndarray
        Array of all signature variations used for arbitrage calculations.
    n : int
        Number of tokens or assets.
    gamma : float, optional
        Discount factor for no-arbitrage bounds, by default 0.997.
    arb_thresh : float, optional
        Threshold for profitable arbitrage, by default 0.0.
    arb_fees : float, optional
        Fees associated with arbitrage, by default 0.0.

    Returns
    -------
    list
        Updated list containing the new weights, prices, and reserves.
    jnp.ndarray
        Array of reserves changes.
    """

    # carry_list[1] is previous reserves
    prev_reserves = carry_list[1]

    counter = carry_list[2]

    # prices_and_precalcs are the weights and prices, in that order
    # we have a lot of precalcs
    prices = prices_and_precalcs[0]
    active_initial_weights = prices_and_precalcs[1]
    per_asset_ratios = prices_and_precalcs[2]
    all_other_assets_ratios = prices_and_precalcs[3]

    fees_are_being_charged = gamma != 1.0

    current_value = (prev_reserves * prices).sum()
    quoted_prices = current_value * weights / prev_reserves

    price_change_ratio = prices / quoted_prices
    price_product_change_ratio = jnp.prod(price_change_ratio**weights)
    reserves_ratios_from_price_change = price_product_change_ratio / price_change_ratio

    post_price_reserves_zero_fees = prev_reserves * reserves_ratios_from_price_change

    optimal_arb_trade_zero_fees = post_price_reserves_zero_fees - prev_reserves

    optimal_arb_trade_fees = parallelised_optimal_trade_sifter(
        prev_reserves,
        weights,
        prices,
        active_initial_weights,
        active_trade_directions,
        per_asset_ratios,
        all_other_assets_ratios,
        tokens_to_drop,
        gamma,
        n,
        0,
    )

    optimal_arb_trade = jnp.where(
        fees_are_being_charged,
        optimal_arb_trade_fees,
        optimal_arb_trade_zero_fees,
    )
    post_price_reserves = prev_reserves + optimal_arb_trade

    # check if this is worth the cost to arbs
    # delta = post_price_reserves - prev_reserves
    # is this delta a good deal for the arb?
    profit_to_arb = -(optimal_arb_trade * prices).sum() - arb_thresh

    arb_external_rebalance_cost = (
        0.5 * arb_fees * (jnp.abs(optimal_arb_trade) * prices).sum()
    )

    arb_profitable = profit_to_arb >= arb_external_rebalance_cost

    # if arb trade IS profitable
    # then reserves is equal to post_price_reserves, otherwise equal to prev_reserves
    do_price_arb_trade = arb_profitable

    reserves = jnp.where(do_price_arb_trade, post_price_reserves, prev_reserves)

    counter += 1
    return [
        prices,
        reserves,
        counter,
    ], reserves


@jit
def _jax_calc_balancer_reserves_with_fees_using_precalcs(
    initial_reserves,
    weights,
    prices,
    fees=0.003,
    arb_thresh=0.0,
    arb_fees=0.0,
    all_sig_variations=None,
):
    """
    Calculate AMM reserves considering fees and arbitrage opportunities using signature variations,
    using the approach given in https://arxiv.org/abs/2402.06731, for Balancer pools, pools with
    constant weights.

    This function computes the changes in reserves for an automated market maker (AMM) model
    considering transaction fees and potential arbitrage opportunities.
    It uses a scan operation to apply these calculations over multiple timesteps.

    Parameters
    ----------
    initial_reserves : jnp.ndarray
        Initial reserves at the start of the calculation.
    weights : jnp.ndarray
        One-dimensional array of asset weights.
    prices : jnp.ndarray
        Two-dimensional array of asset prices over time.
    fees : float, optional
        Swap fee charged on transactions, by default 0.003.
    arb_thresh : float, optional
        Threshold for profitable arbitrage, by default 0.0.
    arb_fees : float, optional
        Fees associated with arbitrage, by default 0.0.
    all_sig_variations : jnp.ndarray, optional
        Array of all signature variations used for arbitrage calculations.

    Returns
    -------
    jnp.ndarray
        The reserves array, indicating the changes in reserves over time.
    """
    n_assets = weights.shape[0]

    # or first weight, we have initial reserves, weights and
    # prices, so the change is 1

    initial_prices = prices[0]

    gamma = 1.0 - fees

    # pre-calculate some values that are repeatedly used in optimal arb calculations

    _, active_trade_directions, tokens_to_drop, leave_one_out_idxs = (
        precalc_shared_values_for_all_signatures(all_sig_variations, n_assets)
    )

    # calculate values that can be done in parallel

    active_initial_weights, per_asset_ratios, all_other_assets_ratios = (
        precalc_components_of_optimal_trade_across_prices(
            weights,
            prices,
            gamma,
            tokens_to_drop,
            active_trade_directions,
            leave_one_out_idxs,
        )
    )

    scan_fn = Partial(
        _jax_calc_balancer_reserves_with_fees_scan_function_using_precalcs,
        weights=weights,
        gamma=gamma,
        arb_thresh=arb_thresh,
        arb_fees=arb_fees,
        n=n_assets,
        all_sig_variations=all_sig_variations,
        tokens_to_drop=tokens_to_drop,
        active_trade_directions=active_trade_directions,
    )

    carry_list_init = [
        initial_prices,
        initial_reserves,
        0,
    ]
    _, reserves = scan(
        scan_fn,
        carry_list_init,
        [
            prices,
            active_initial_weights,
            per_asset_ratios,
            all_other_assets_ratios,
        ],
    )

    return reserves


<<<<<<< HEAD
@partial(jit, static_argnums=(6,7,8))
=======
@partial(jit, static_argnums=(6, 7))
>>>>>>> 52179e04
def _jax_calc_balancer_reserves_with_dynamic_fees_and_trades_scan_function_using_precalcs(
    carry_list,
    input_list,
    weights,
    _,
    tokens_to_drop,
    active_trade_directions,
    n,
    do_trades,
    do_arb
):
    """
    Calculate changes in AMM reserves considering fees 
    and arbitrage opportunities using signature variations.

    This function extends the basic reserve calculation by incorporating transaction fees
    and potential arbitrage opportunities, following the methodology described in
    https://arxiv.org/abs/2402.06731. It tests different trade signature variations to determine
    optimal arbitrage trades.

    Parameters
    ----------
    carry_list : list
        List containing the previous weights, prices, and reserves.
    input_list : list
        List containing:
        prices : jnp.ndarray
            Array containing the current prices.
        active_initial_weights
        per_asset_ratios : jnp.array
            Array containing precalculated value
        all_other_assets_ratios : jnp.array
            Array containing precalculated value
        gamma: jnp.ndarray
            Array containing the AMM pool's 1-fees over time.
        arb_thresh: jnp.ndarray
            Array containing the arb's threshold for profitable arbitrage over time.
        arb_fees: jnp.ndarray
            Array containing the fees associated with arbitrage.
        trades: jnp.ndarray
<<<<<<< HEAD
            Array containing the indexs of the in and out tokens and the in amount for trades at each time.
    weights : jnp.ndarray
        Array of asset weights.
=======
            Array containing the indexs of the in and out tokens 
            and the in amount for trades at each time.
>>>>>>> 52179e04
    all_sig_variations : jnp.ndarray
        Array of all signature variations used for arbitrage calculations.
    tokens_to_drop : jnp.ndarray
        Array indicating which tokens should be excluded from arbitrage calculations.
    active_trade_directions : jnp.ndarray
        Array indicating which trade directions are allowed.
    n : int
        Number of tokens or assets.
    do_trades : bool
        Flag indicating whether to process trades.
    do_arb : bool 
        Flag indicating whether to process arbitrage.

    Returns
    -------
    list
        Updated list containing the new weights, prices, and reserves.
    jnp.ndarray
        Array of reserves changes.
    """

    # carry_list[1] is previous reserves
    prev_reserves = carry_list[1]

    counter = carry_list[2]

    # input_list contains weights, prices, precalcs and fee/arb amounts
    prices = input_list[0]
    active_initial_weights = input_list[1]
    per_asset_ratios = input_list[2]
    all_other_assets_ratios = input_list[3]
    gamma = input_list[4]
    arb_thresh = input_list[5]
    arb_fees = input_list[6]
    trade = input_list[7]

    fees_are_being_charged = gamma != 1.0

    current_value = (prev_reserves * prices).sum()
    quoted_prices = current_value * weights / prev_reserves

    price_change_ratio = prices / quoted_prices
    price_product_change_ratio = jnp.prod(price_change_ratio**weights)
    reserves_ratios_from_price_change = price_product_change_ratio / price_change_ratio

    post_price_reserves_zero_fees = prev_reserves * reserves_ratios_from_price_change

    optimal_arb_trade_zero_fees = post_price_reserves_zero_fees - prev_reserves

    optimal_arb_trade_fees = parallelised_optimal_trade_sifter(
        prev_reserves,
        weights,
        prices,
        active_initial_weights,
        active_trade_directions,
        per_asset_ratios,
        all_other_assets_ratios,
        tokens_to_drop,
        gamma,
        n,
        0,
    )

    optimal_arb_trade = jnp.where(
        fees_are_being_charged,
        optimal_arb_trade_fees,
        optimal_arb_trade_zero_fees,
    )
    post_price_reserves = prev_reserves + optimal_arb_trade

    # check if this is worth the cost to arbs
    # delta = post_price_reserves - prev_reserves
    # is this delta a good deal for the arb?
    profit_to_arb = -(optimal_arb_trade * prices).sum() - arb_thresh

    arb_external_rebalance_cost = (
        0.5 * arb_fees * (jnp.abs(optimal_arb_trade) * prices).sum()
    )

    arb_profitable = profit_to_arb >= arb_external_rebalance_cost

    # if arb trade IS profitable AND outside_no_arb_region IS true
    # then reserves is equal to post_price_reserves, otherwise equal to prev_reserves
    do_price_arb_trade = arb_profitable * do_arb

    reserves = jnp.where(do_price_arb_trade, post_price_reserves, prev_reserves)

    # apply trade if trade is present
    if do_trades:
        reserves += jitted_G3M_cond_trade(do_trades, reserves, weights, trade, gamma)

    counter += 1
    return [
        prices,
        reserves,
        counter,
    ], reserves


@partial(jit, static_argnums=(8,9,))
def _jax_calc_balancer_reserves_with_dynamic_inputs(
    initial_reserves,
    weights,
    prices,
    fees,
    arb_thresh,
    arb_fees,
    all_sig_variations=None,
    trades=None,
    do_trades=False,
    do_arb=True,
):
    """
    Calculate AMM reserves considering fees and arbitrage opportunities using signature variations,
    using the approach given in https://arxiv.org/abs/2402.06731.

    This function computes the changes in reserves for an automated market maker (AMM) model
    considering dynamic transaction fees, dynamic arbitrage costs, external trades and
    potential arbitrage opportunities.
    It uses a scan operation to apply these calculations over multiple timesteps.

    Parameters
    ----------
    initial_reserves : jnp.ndarray
        Initial reserves at the start of the calculation.
    weights : jnp.ndarray
        Two-dimensional array of asset weights over time.
    prices : jnp.ndarray
        Two-dimensional array of asset prices over time.
    fees : float / jnp.ndarray
        Swap fee charged on transactions, by default 0.003.
    arb_thresh : jnp.ndarray
        Threshold for profitable arbitrage, by default 0.0.
    arb_fees : jnp.ndarray
        Fees associated with arbitrage, by default 0.0.
    trades :  jnp.ndarray, optional
        array of trades for each timestep.
        format, for each row:
            trades[0] = index of token to trade in to pool
            trades[1] = index of token to trade out to pool
            trades[2] = amount of 'token in' to trade
    all_sig_variations : jnp.ndarray, optional
        Array of all signature variations used for arbitrage calculations.
    do_trades : bool, optional
        Whether or not to apply the trades, by default False
    do_arb : bool, optional
        Whether or not to apply the arbitrage, by default True

    Returns
    -------
    jnp.ndarray
        The reserves array, indicating the changes in reserves over time.
    """
    n_assets = weights.shape[0]

    # or first weight, we have initial reserves, weights and
    # prices, so the change is 1

    initial_prices = prices[0]

    gamma = jnp.where(fees.size == 1, jnp.full(prices.shape[0], 1.0 - fees), 1.0 - fees)

    arb_thresh = jnp.where(
        arb_thresh.size == 1, jnp.full(prices.shape[0], arb_thresh), arb_thresh
    )

    arb_fees = jnp.where(
        arb_fees.size == 1, jnp.full(prices.shape[0], arb_fees), arb_fees
    )

    # pre-calculate some values that are repeatedly used in optimal arb calculations
    _, active_trade_directions, tokens_to_drop, leave_one_out_idxs = (
        precalc_shared_values_for_all_signatures(all_sig_variations, n_assets)
    )

    # calculate values that can be done in parallel

    active_initial_weights, per_asset_ratios, all_other_assets_ratios = (
        precalc_components_of_optimal_trade_across_prices_and_dynamic_fees(
            weights,
            prices,
            gamma,
            tokens_to_drop,
            active_trade_directions,
            leave_one_out_idxs,
        )
    )
    scan_fn = Partial(
        _jax_calc_balancer_reserves_with_dynamic_fees_and_trades_scan_function_using_precalcs,
        weights=weights,
        n=n_assets,
        all_sig_variations=all_sig_variations,
        tokens_to_drop=tokens_to_drop,
        active_trade_directions=active_trade_directions,
        do_trades=do_trades,
        do_arb=do_arb,
    )

    carry_list_init = [
        initial_prices,
        initial_reserves,
        0,
    ]
    _, reserves = scan(
        scan_fn,
        carry_list_init,
        [
            prices,
            active_initial_weights,
            per_asset_ratios,
            all_other_assets_ratios,
            gamma,
            arb_thresh,
            arb_fees,
            trades,
        ],
    )

    return reserves<|MERGE_RESOLUTION|>--- conflicted
+++ resolved
@@ -288,11 +288,7 @@
     return reserves
 
 
-<<<<<<< HEAD
 @partial(jit, static_argnums=(6,7,8))
-=======
-@partial(jit, static_argnums=(6, 7))
->>>>>>> 52179e04
 def _jax_calc_balancer_reserves_with_dynamic_fees_and_trades_scan_function_using_precalcs(
     carry_list,
     input_list,
@@ -333,14 +329,9 @@
         arb_fees: jnp.ndarray
             Array containing the fees associated with arbitrage.
         trades: jnp.ndarray
-<<<<<<< HEAD
             Array containing the indexs of the in and out tokens and the in amount for trades at each time.
     weights : jnp.ndarray
         Array of asset weights.
-=======
-            Array containing the indexs of the in and out tokens 
-            and the in amount for trades at each time.
->>>>>>> 52179e04
     all_sig_variations : jnp.ndarray
         Array of all signature variations used for arbitrage calculations.
     tokens_to_drop : jnp.ndarray
