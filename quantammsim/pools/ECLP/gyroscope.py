--- conflicted
+++ resolved
@@ -482,12 +482,6 @@
         params = self.add_noise(params, noise, n_parameter_sets)
         return params
 
-<<<<<<< HEAD
-    def make_vmap_in_axes(self, params: Dict[str, Any], n_repeats_of_recurred: int = 0):
-        return make_vmap_in_axes_dict(params, 0, [], [], n_repeats_of_recurred)
-
-=======
->>>>>>> ddfbd2d8
     def is_trainable(self):
         return False
 
