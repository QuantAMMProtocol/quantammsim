--- conflicted
+++ resolved
@@ -139,17 +139,8 @@
         base_pool = HODLPool()
     elif base_rule == "cow":
         base_pool = CowPool()
-<<<<<<< HEAD
-=======
-    elif base_rule == "cow_one_arb":
-        base_pool = CowPoolOneArb()
-    elif base_rule == "cow_weights":
-        base_pool = CowPoolWeights()
-    elif base_rule == "cow_8020":
-        base_pool = CowPool8020()
     elif base_rule == "difference_momentum":
         base_pool = DifferenceMomentumPool()
->>>>>>> 83031c53
     else:
         raise NotImplementedError(f"Unknown base pool type: {base_rule}")
 
