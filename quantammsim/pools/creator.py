--- conflicted
+++ resolved
@@ -1,4 +1,3 @@
-
 from typing import Type, TypeVar
 from abc import ABC
 
@@ -13,9 +12,7 @@
 from quantammsim.pools.hodl_pool import HODLPool
 from quantammsim.pools.FM_AMM.cow_pool import CowPool
 from quantammsim.pools.FM_AMM.cow_pool_one_arb import CowPoolOneArb
-<<<<<<< HEAD
 from quantammsim.pools.ECLP.gyroscope import GyroscopePool
-=======
 from quantammsim.pools.FM_AMM.cow_pool_weights import CowPoolWeights
 from quantammsim.pools.FM_AMM.cow_pool_8020 import CowPool8020
 from quantammsim.pools.base_pool import AbstractPool
@@ -71,7 +68,6 @@
 
     return mixed_class()
 
->>>>>>> 52179e04
 
 def create_pool(rule):
     """
@@ -122,26 +118,6 @@
     >>> pool = create_pool("balancer")  # Creates a BalancerPool pool instance
     >>> pool = create_pool("momentum")  # Creates a MomentumPool pool instance
     """
-<<<<<<< HEAD
-    # Create pool
-    if rule == "balancer":
-        pool = BalancerPool()
-    elif rule == "momentum":
-        pool = MomentumPool()
-    elif rule == "power_channel":
-        pool = PowerChannelPool()
-    elif rule == "mean_reversion_channel":
-        pool = MeanReversionChannelPool()
-    elif rule == "hodl":
-        pool = HODLPool()
-    elif rule == "cow_5050":
-        pool = CowPool()
-    elif rule == "cow_5050_one_arb":
-        pool = CowPoolOneArb()
-    elif rule == "gyroscope":
-        pool = GyroscopePool()
-=======
-
     # Split rule into hook_type and base_rule if double hyphen exists
     hook_type = None
     base_rule = rule
@@ -167,7 +143,8 @@
         base_pool = CowPoolWeights()
     elif base_rule == "cow_8020":
         base_pool = CowPool8020()
->>>>>>> 52179e04
+    elif rule == "gyroscope":
+        pool = GyroscopePool()
     else:
         raise NotImplementedError(f"Unknown base pool type: {base_rule}")
 
