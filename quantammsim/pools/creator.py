from typing import Type, TypeVar
from abc import ABC

from jax import tree_util

from quantammsim.pools.G3M.balancer.balancer import BalancerPool
from quantammsim.pools.G3M.quantamm.momentum_pool import MomentumPool
from quantammsim.pools.G3M.quantamm.power_channel_pool import PowerChannelPool
from quantammsim.pools.G3M.quantamm.mean_reversion_channel_pool import (
    MeanReversionChannelPool,
)
from quantammsim.pools.G3M.quantamm.difference_momentum_pool import DifferenceMomentumPool
from quantammsim.pools.hodl_pool import HODLPool
# from quantammsim.pools.FM_AMM.cow_pool import CowPool
# from quantammsim.pools.FM_AMM.cow_pool_one_arb import CowPoolOneArb
from quantammsim.pools.FM_AMM.cow_pool import CowPool
<<<<<<< HEAD
# from quantammsim.pools.FM_AMM.cow_pool_8020 import CowPool8020
=======
from quantammsim.pools.FM_AMM.cow_pool_one_arb import CowPoolOneArb
from quantammsim.pools.ECLP.gyroscope import GyroscopePool
from quantammsim.pools.FM_AMM.cow_pool_weights import CowPoolWeights
from quantammsim.pools.FM_AMM.cow_pool_8020 import CowPool8020
>>>>>>> ba83d505
from quantammsim.pools.base_pool import AbstractPool
from quantammsim.hooks.versus_rebalancing import (
    CalculateLossVersusRebalancing,
    CalculateRebalancingVersusRebalancing,
)

# Create a type variable bound to AbstractPool
P = TypeVar("P", bound=AbstractPool)
H = TypeVar("H", bound=ABC)  # For hooks


def create_hooked_pool_instance(base_pool_class: Type[P], *hooks: Type) -> P:
    """Create a pool instance with the specified hooks mixed in."""

    # Hooks should be applied right-to-left to maintain correct MRO
    hooks = hooks[::-1]

    # Create the mixed class with hooks before base_pool_class
    mixed_class = type("_HookedPool", (*hooks, base_pool_class), {})

    # Verify MRO is correct by checking method resolution
    mro = mixed_class.__mro__
    hook_index = mro.index(hooks[0])
    base_index = mro.index(base_pool_class)

    assert hook_index < base_index, (
        f"Hook {hooks[0].__name__} should come before {base_pool_class.__name__} in MRO. "
        f"Current MRO: {[cls.__name__ for cls in mro]}"
    )

    def _tree_flatten(self):
        all_static_params = {}
        for cls in self.__class__.__mro__:
            if hasattr(cls, "_static_params"):
                all_static_params.update(getattr(cls, "_static_params", {}))
        dynamics = ()
        return dynamics, all_static_params

    @classmethod
    def _tree_unflatten(cls, aux_data, dynamics):
        self = cls()
        self._static_params = aux_data
        return self

    mixed_class._tree_flatten = _tree_flatten
    mixed_class._tree_unflatten = _tree_unflatten

    tree_util.register_pytree_node(
        mixed_class, mixed_class._tree_flatten, mixed_class._tree_unflatten
    )

    return mixed_class()


def create_pool(rule):
    """
    Create a pool instance based on the specified rule type.

    This function acts as a central registry for all available pool types in the system.
    New pool implementations must be:
    1. Imported at the top of this file
    2. Added to the if/elif chain below with a unique string identifier
    to be accessible through the simulation runners.

    Parameters
    ----------
    rule : str
        The identifier string for the desired pool type. Valid options are:
        - "balancer": Standard Balancer pool implementation
        - "momentum": Momentum-based G3M pool variant
        - "power_channel": Power law G3M pool variant
        - "mean_reversion_channel": Mean reversion G3M pool variant
        - "hodl": Basic HODL strategy pool
        - "cow": CoW AMM pool implementation

    Returns
    -------
    Pool
        An instance of the specified pool class ready for use in simulations

    Raises
    ------
    NotImplementedError
        If the provided rule string does not match any registered pool types

    Notes
    -----
    This factory function centralizes pool creation and provides a simple string-based
    interface for specifying pool types in configuration. To add a new pool type:

    1. Create the new pool class implementing required interfaces
    2. Import the class at the top of this file
    3. Add a new elif clause matching the desired identifier string
    4. Return an instance of the new pool class

    The returned pool instance will be automatically compatible with the JAX-based
    simulation runners as long as it implements the required interfaces.

    Examples
    --------
    >>> pool = create_pool("balancer")  # Creates a BalancerPool pool instance
    >>> pool = create_pool("momentum")  # Creates a MomentumPool pool instance
    """
    # Split rule into hook_type and base_rule if double hyphen exists
    hook_type = None
    base_rule = rule
    if "__" in rule:
        hook_type, base_rule = rule.split("__")

    # Create base pool instance
    if base_rule == "balancer":
        base_pool = BalancerPool()
    elif base_rule == "momentum":
        base_pool = MomentumPool()
    elif base_rule == "power_channel":
        base_pool = PowerChannelPool()
    elif base_rule == "mean_reversion_channel":
        base_pool = MeanReversionChannelPool()
    elif base_rule == "hodl":
        base_pool = HODLPool()
    elif base_rule == "cow":
        base_pool = CowPool()
<<<<<<< HEAD
=======
    elif base_rule == "cow_one_arb":
        base_pool = CowPoolOneArb()
    elif base_rule == "cow_weights":
        base_pool = CowPoolWeights()
    elif base_rule == "cow_8020":
        base_pool = CowPool8020()
    elif rule == "gyroscope":
        base_pool = GyroscopePool()
>>>>>>> ba83d505
    elif base_rule == "difference_momentum":
        base_pool = DifferenceMomentumPool()
    else:
        raise NotImplementedError(f"Unknown base pool type: {base_rule}")

    # Apply hook if specified
    if hook_type == "lvr":
        return create_hooked_pool_instance(
            base_pool.__class__, CalculateLossVersusRebalancing
        )
    elif hook_type == "rvr":
        return create_hooked_pool_instance(
            base_pool.__class__, CalculateRebalancingVersusRebalancing
        )
    elif hook_type is not None:
        raise NotImplementedError(f"Unknown hook type: {hook_type}")

    return base_pool<|MERGE_RESOLUTION|>--- conflicted
+++ resolved
@@ -11,17 +11,8 @@
 )
 from quantammsim.pools.G3M.quantamm.difference_momentum_pool import DifferenceMomentumPool
 from quantammsim.pools.hodl_pool import HODLPool
-# from quantammsim.pools.FM_AMM.cow_pool import CowPool
-# from quantammsim.pools.FM_AMM.cow_pool_one_arb import CowPoolOneArb
 from quantammsim.pools.FM_AMM.cow_pool import CowPool
-<<<<<<< HEAD
-# from quantammsim.pools.FM_AMM.cow_pool_8020 import CowPool8020
-=======
-from quantammsim.pools.FM_AMM.cow_pool_one_arb import CowPoolOneArb
 from quantammsim.pools.ECLP.gyroscope import GyroscopePool
-from quantammsim.pools.FM_AMM.cow_pool_weights import CowPoolWeights
-from quantammsim.pools.FM_AMM.cow_pool_8020 import CowPool8020
->>>>>>> ba83d505
 from quantammsim.pools.base_pool import AbstractPool
 from quantammsim.hooks.versus_rebalancing import (
     CalculateLossVersusRebalancing,
@@ -140,23 +131,14 @@
         base_pool = PowerChannelPool()
     elif base_rule == "mean_reversion_channel":
         base_pool = MeanReversionChannelPool()
+    elif base_rule == "difference_momentum":
+        base_pool = DifferenceMomentumPool()
     elif base_rule == "hodl":
         base_pool = HODLPool()
     elif base_rule == "cow":
         base_pool = CowPool()
-<<<<<<< HEAD
-=======
-    elif base_rule == "cow_one_arb":
-        base_pool = CowPoolOneArb()
-    elif base_rule == "cow_weights":
-        base_pool = CowPoolWeights()
-    elif base_rule == "cow_8020":
-        base_pool = CowPool8020()
-    elif rule == "gyroscope":
+    elif base_rule == "gyroscope":
         base_pool = GyroscopePool()
->>>>>>> ba83d505
-    elif base_rule == "difference_momentum":
-        base_pool = DifferenceMomentumPool()
     else:
         raise NotImplementedError(f"Unknown base pool type: {base_rule}")
 
