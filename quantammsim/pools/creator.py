from typing import Type, TypeVar
from abc import ABC

from jax import tree_util

from quantammsim.pools.G3M.balancer.balancer import BalancerPool
from quantammsim.pools.G3M.quantamm.momentum_pool import MomentumPool
from quantammsim.pools.G3M.quantamm.power_channel_pool import PowerChannelPool
from quantammsim.pools.G3M.quantamm.mean_reversion_channel_pool import (
    MeanReversionChannelPool,
)
from quantammsim.pools.G3M.quantamm.difference_momentum_pool import DifferenceMomentumPool
from quantammsim.pools.hodl_pool import HODLPool
from quantammsim.pools.FM_AMM.cow_pool import CowPool
from quantammsim.pools.FM_AMM.cow_pool_one_arb import CowPoolOneArb
from quantammsim.pools.ECLP.gyroscope import GyroscopePool
from quantammsim.pools.FM_AMM.cow_pool_weights import CowPoolWeights
from quantammsim.pools.FM_AMM.cow_pool_8020 import CowPool8020
from quantammsim.pools.base_pool import AbstractPool
from quantammsim.hooks.versus_rebalancing import (
    CalculateLossVersusRebalancing,
    CalculateRebalancingVersusRebalancing,
)

# Create a type variable bound to AbstractPool
P = TypeVar("P", bound=AbstractPool)
H = TypeVar("H", bound=ABC)  # For hooks


def create_hooked_pool_instance(base_pool_class: Type[P], *hooks: Type) -> P:
    """Create a pool instance with the specified hooks mixed in."""

    # Hooks should be applied right-to-left to maintain correct MRO
    hooks = hooks[::-1]

    # Create the mixed class with hooks before base_pool_class
    mixed_class = type("_HookedPool", (*hooks, base_pool_class), {})

    # Verify MRO is correct by checking method resolution
    mro = mixed_class.__mro__
    hook_index = mro.index(hooks[0])
    base_index = mro.index(base_pool_class)

    assert hook_index < base_index, (
        f"Hook {hooks[0].__name__} should come before {base_pool_class.__name__} in MRO. "
        f"Current MRO: {[cls.__name__ for cls in mro]}"
    )

    def _tree_flatten(self):
        all_static_params = {}
        for cls in self.__class__.__mro__:
            if hasattr(cls, "_static_params"):
                all_static_params.update(getattr(cls, "_static_params", {}))
        dynamics = ()
        return dynamics, all_static_params

    @classmethod
    def _tree_unflatten(cls, aux_data, dynamics):
        self = cls()
        self._static_params = aux_data
        return self

    mixed_class._tree_flatten = _tree_flatten
    mixed_class._tree_unflatten = _tree_unflatten

    tree_util.register_pytree_node(
        mixed_class, mixed_class._tree_flatten, mixed_class._tree_unflatten
    )

    return mixed_class()


def create_pool(rule):
    """
    Create a pool instance based on the specified rule type.

    This function acts as a central registry for all available pool types in the system.
    New pool implementations must be:
    1. Imported at the top of this file
    2. Added to the if/elif chain below with a unique string identifier
    to be accessible through the simulation runners.

    Parameters
    ----------
    rule : str
        The identifier string for the desired pool type. Valid options are:
        - "balancer": Standard Balancer pool implementation
        - "momentum": Momentum-based G3M pool variant
        - "power_channel": Power law G3M pool variant
        - "mean_reversion_channel": Mean reversion G3M pool variant
        - "hodl": Basic HODL strategy pool
        - "cow": CoW AMM pool implementation

    Returns
    -------
    Pool
        An instance of the specified pool class ready for use in simulations

    Raises
    ------
    NotImplementedError
        If the provided rule string does not match any registered pool types

    Notes
    -----
    This factory function centralizes pool creation and provides a simple string-based
    interface for specifying pool types in configuration. To add a new pool type:

    1. Create the new pool class implementing required interfaces
    2. Import the class at the top of this file
    3. Add a new elif clause matching the desired identifier string
    4. Return an instance of the new pool class

    The returned pool instance will be automatically compatible with the JAX-based
    simulation runners as long as it implements the required interfaces.

    Examples
    --------
    >>> pool = create_pool("balancer")  # Creates a BalancerPool pool instance
    >>> pool = create_pool("momentum")  # Creates a MomentumPool pool instance
    """
    # Split rule into hook_type and base_rule if double hyphen exists
    hook_type = None
    base_rule = rule
    if "__" in rule:
        hook_type, base_rule = rule.split("__")

    # Create base pool instance
    if base_rule == "balancer":
        base_pool = BalancerPool()
    elif base_rule == "momentum":
        base_pool = MomentumPool()
    elif base_rule == "power_channel":
        base_pool = PowerChannelPool()
    elif base_rule == "mean_reversion_channel":
        base_pool = MeanReversionChannelPool()
    elif base_rule == "hodl":
        base_pool = HODLPool()
    elif base_rule == "cow_5050":
        base_pool = CowPool()
    elif base_rule == "cow_one_arb":
        base_pool = CowPoolOneArb()
    elif base_rule == "cow_weights":
        base_pool = CowPoolWeights()
    elif base_rule == "cow_8020":
        base_pool = CowPool8020()
<<<<<<< HEAD
    elif rule == "gyroscope":
        pool = GyroscopePool()
=======
    elif base_rule == "difference_momentum":
        base_pool = DifferenceMomentumPool()
>>>>>>> ee11c3a9
    else:
        raise NotImplementedError(f"Unknown base pool type: {base_rule}")

    # Apply hook if specified
    if hook_type == "lvr":
        return create_hooked_pool_instance(
            base_pool.__class__, CalculateLossVersusRebalancing
        )
    elif hook_type == "rvr":
        return create_hooked_pool_instance(
            base_pool.__class__, CalculateRebalancingVersusRebalancing
        )
    elif hook_type is not None:
        raise NotImplementedError(f"Unknown hook type: {hook_type}")

    return base_pool<|MERGE_RESOLUTION|>--- conflicted
+++ resolved
@@ -144,13 +144,10 @@
         base_pool = CowPoolWeights()
     elif base_rule == "cow_8020":
         base_pool = CowPool8020()
-<<<<<<< HEAD
     elif rule == "gyroscope":
         pool = GyroscopePool()
-=======
     elif base_rule == "difference_momentum":
         base_pool = DifferenceMomentumPool()
->>>>>>> ee11c3a9
     else:
         raise NotImplementedError(f"Unknown base pool type: {base_rule}")
 
